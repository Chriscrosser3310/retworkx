// Licensed under the Apache License, Version 2.0 (the "License"); you may
// not use this file except in compliance with the License. You may obtain
// a copy of the License at
//
//     http://www.apache.org/licenses/LICENSE-2.0
//
// Unless required by applicable law or agreed to in writing, software
// distributed under the License is distributed on an "AS IS" BASIS, WITHOUT
// WARRANTIES OR CONDITIONS OF ANY KIND, either express or implied. See the
// License for the specific language governing permissions and limitations
// under the License.

#![allow(clippy::float_cmp)]

mod astar;
mod digraph;
mod dijkstra;
mod dot_utils;
mod generators;
mod graph;
mod isomorphism;
mod iterators;
mod k_shortest_path;
mod layouts;
mod max_weight_matching;
mod union;

use std::cmp::{Ordering, Reverse};
use std::collections::{BTreeSet, BinaryHeap};

use hashbrown::{HashMap, HashSet};

use pyo3::create_exception;
use pyo3::exceptions::{PyException, PyValueError};
use pyo3::prelude::*;
use pyo3::types::{PyDict, PyList};
use pyo3::wrap_pyfunction;
use pyo3::wrap_pymodule;
use pyo3::Python;

use petgraph::algo;
use petgraph::graph::NodeIndex;
use petgraph::prelude::*;
use petgraph::stable_graph::EdgeReference;
use petgraph::unionfind::UnionFind;
use petgraph::visit::{
    Bfs, Data, GraphBase, GraphProp, IntoEdgeReferences, IntoNeighbors,
    IntoNodeIdentifiers, NodeCount, NodeIndexable, Reversed, VisitMap,
    Visitable,
};
use petgraph::EdgeType;

use ndarray::prelude::*;
use numpy::IntoPyArray;
use rand::distributions::{Distribution, Uniform};
use rand::prelude::*;
use rand_pcg::Pcg64;
use rayon::prelude::*;

use crate::generators::PyInit_generators;
use crate::iterators::{EdgeList, NodeIndices, Pos2DMapping, WeightedEdgeList};

trait NodesRemoved {
    fn nodes_removed(&self) -> bool;
}

fn longest_path(graph: &digraph::PyDiGraph) -> PyResult<Vec<usize>> {
    let dag = &graph.graph;
    let mut path: Vec<usize> = Vec::new();
    let nodes = match algo::toposort(graph, None) {
        Ok(nodes) => nodes,
        Err(_err) => {
            return Err(DAGHasCycle::new_err("Sort encountered a cycle"))
        }
    };
    if nodes.is_empty() {
        return Ok(path);
    }
    let mut dist: HashMap<NodeIndex, (usize, NodeIndex)> = HashMap::new();
    for node in nodes {
        let parents =
            dag.neighbors_directed(node, petgraph::Direction::Incoming);
        let mut us: Vec<(usize, NodeIndex)> = Vec::new();
        for p_node in parents {
            let length = dist[&p_node].0 + 1;
            us.push((length, p_node));
        }
        let maxu: (usize, NodeIndex);
        if !us.is_empty() {
            maxu = *us.iter().max_by_key(|x| x.0).unwrap();
        } else {
            maxu = (0, node);
        };
        dist.insert(node, maxu);
    }
    let first = match dist.keys().max_by_key(|index| dist[index]) {
        Some(first) => first,
        None => {
            return Err(PyException::new_err(
                "Encountered something unexpected",
            ))
        }
    };
    let mut v = *first;
    let mut u: Option<NodeIndex> = None;
    while match u {
        Some(u) => u != v,
        None => true,
    } {
        path.push(v.index());
        u = Some(v);
        v = dist[&v].1;
    }
    path.reverse();
    Ok(path)
}

/// Find the longest path in a DAG
///
/// :param PyDiGraph graph: The graph to find the longest path on. The input
///     object must be a DAG without a cycle.
///
/// :returns: The node indices of the longest path on the DAG
/// :rtype: NodeIndices
///
/// :raises Exception: If an unexpected error occurs or a path can't be found
/// :raises DAGHasCycle: If the input PyDiGraph has a cycle
#[pyfunction]
#[text_signature = "(graph, /)"]
fn dag_longest_path(graph: &digraph::PyDiGraph) -> PyResult<NodeIndices> {
    Ok(NodeIndices {
        nodes: longest_path(graph)?,
    })
}

/// Find the length of the longest path in a DAG
///
/// :param PyDiGraph graph: The graph to find the longest path on. The input
///     object must be a DAG without a cycle.
///
/// :returns: The longest path length on the DAG
/// :rtype: int
///
/// :raises Exception: If an unexpected error occurs or a path can't be found
/// :raises DAGHasCycle: If the input PyDiGraph has a cycle
#[pyfunction]
#[text_signature = "(graph, /)"]
fn dag_longest_path_length(graph: &digraph::PyDiGraph) -> PyResult<usize> {
    let path = longest_path(graph)?;
    if path.is_empty() {
        return Ok(0);
    }
    let path_length: usize = path.len() - 1;
    Ok(path_length)
}

/// Find the number of weakly connected components in a DAG.
///
/// :param PyDiGraph graph: The graph to find the number of weakly connected
///     components on
///
/// :returns: The number of weakly connected components in the DAG
/// :rtype: int
#[pyfunction]
#[text_signature = "(graph, /)"]
fn number_weakly_connected_components(graph: &digraph::PyDiGraph) -> usize {
    algo::connected_components(graph)
}

/// Find the weakly connected components in a directed graph
///
/// :param PyDiGraph graph: The graph to find the weakly connected components
///     in
///
/// :returns: A list of sets where each set it a weakly connected component of
///     the graph
/// :rtype: list
#[pyfunction]
#[text_signature = "(graph, /)"]
pub fn weakly_connected_components(
    graph: &digraph::PyDiGraph,
) -> Vec<BTreeSet<usize>> {
    let mut seen: HashSet<NodeIndex> =
        HashSet::with_capacity(graph.node_count());
    let mut out_vec: Vec<BTreeSet<usize>> = Vec::new();
    for node in graph.graph.node_indices() {
        if !seen.contains(&node) {
            // BFS node generator
            let mut component_set: BTreeSet<usize> = BTreeSet::new();
            let mut bfs_seen: HashSet<NodeIndex> = HashSet::new();
            let mut next_level: HashSet<NodeIndex> = HashSet::new();
            next_level.insert(node);
            while !next_level.is_empty() {
                let this_level = next_level;
                next_level = HashSet::new();
                for bfs_node in this_level {
                    if !bfs_seen.contains(&bfs_node) {
                        component_set.insert(bfs_node.index());
                        bfs_seen.insert(bfs_node);
                        for neighbor in
                            graph.graph.neighbors_undirected(bfs_node)
                        {
                            next_level.insert(neighbor);
                        }
                    }
                }
            }
            out_vec.push(component_set);
            seen.extend(bfs_seen);
        }
    }
    out_vec
}

/// Check if the graph is weakly connected
///
/// :param PyDiGraph graph: The graph to check if it is weakly connected
///
/// :returns: Whether the graph is weakly connected or not
/// :rtype: bool
///
/// :raises NullGraph: If an empty graph is passed in
#[pyfunction]
#[text_signature = "(graph, /)"]
pub fn is_weakly_connected(graph: &digraph::PyDiGraph) -> PyResult<bool> {
    if graph.graph.node_count() == 0 {
        return Err(NullGraph::new_err("Invalid operation on a NullGraph"));
    }
    Ok(weakly_connected_components(graph)[0].len() == graph.graph.node_count())
}

/// Check that the PyDiGraph or PyDAG doesn't have a cycle
///
/// :param PyDiGraph graph: The graph to check for cycles
///
/// :returns: ``True`` if there are no cycles in the input graph, ``False``
///     if there are cycles
/// :rtype: bool
#[pyfunction]
#[text_signature = "(graph, /)"]
fn is_directed_acyclic_graph(graph: &digraph::PyDiGraph) -> bool {
    match algo::toposort(graph, None) {
        Ok(_nodes) => true,
        Err(_err) => false,
    }
}

/// Return a new PyDiGraph by forming a union from two input PyDiGraph objects
///
/// The algorithm in this function operates in three phases:
///
///  1. Add all the nodes from  ``second`` into ``first``. operates in O(n),
///     with n being number of nodes in `b`.
///  2. Merge nodes from ``second`` over ``first`` given that:
///
///     - The ``merge_nodes`` is ``True``. operates in O(n^2), with n being the
///       number of nodes in ``second``.
///     - The respective node in ``second`` and ``first`` share the same
///       weight/data payload.
///
///  3. Adds all the edges from ``second`` to ``first``. If the ``merge_edges``
///     parameter is ``True`` and the respective edge in ``second`` and
///     first`` share the same weight/data payload they will be merged
///     together.
///
///  :param PyDiGraph first: The first directed graph object
///  :param PyDiGraph second: The second directed graph object
///  :param bool merge_nodes: If set to ``True`` nodes will be merged between
///     ``second`` and ``first`` if the weights are equal.
///  :param bool merge_edges: If set to ``True`` edges will be merged between
///     ``second`` and ``first`` if the weights are equal.
///
///  :returns: A new PyDiGraph object that is the union of ``second`` and
///     ``first``. It's worth noting the weight/data payload objects are
///     passed by reference from ``first`` and ``second`` to this new object.
///  :rtype: PyDiGraph
#[pyfunction]
#[text_signature = "(first, second, merge_nodes, merge_edges, /)"]
fn digraph_union(
    py: Python,
    first: &digraph::PyDiGraph,
    second: &digraph::PyDiGraph,
    merge_nodes: bool,
    merge_edges: bool,
) -> PyResult<digraph::PyDiGraph> {
    let res =
        union::digraph_union(py, first, second, merge_nodes, merge_edges)?;
    Ok(res)
}

/// Determine if 2 directed graphs are isomorphic
///
/// This checks if 2 graphs are isomorphic both structurally and also
/// comparing the node data and edge data using the provided matcher functions.
/// The matcher function takes in 2 data objects and will compare them. A simple
/// example that checks if they're just equal would be::
///
///     graph_a = retworkx.PyDiGraph()
///     graph_b = retworkx.PyDiGraph()
///     retworkx.is_isomorphic(graph_a, graph_b,
///                            lambda x, y: x == y)
///
/// :param PyDiGraph first: The first graph to compare
/// :param PyDiGraph second: The second graph to compare
/// :param callable node_matcher: A python callable object that takes 2 positional
///     one for each node data object. If the return of this
///     function evaluates to True then the nodes passed to it are vieded
///     as matching.
/// :param callable edge_matcher: A python callable object that takes 2 positional
///     one for each edge data object. If the return of this
///     function evaluates to True then the edges passed to it are vieded
///     as matching.
///
/// :returns: ``True`` if the 2 graphs are isomorphic ``False`` if they are
///     not.
/// :rtype: bool
#[pyfunction]
#[text_signature = "(first, second, node_matcher=None, edge_matcher=None, /)"]
fn digraph_is_isomorphic(
    py: Python,
    first: &digraph::PyDiGraph,
    second: &digraph::PyDiGraph,
    node_matcher: Option<PyObject>,
    edge_matcher: Option<PyObject>,
) -> PyResult<bool> {
    let compare_nodes = node_matcher.map(|f| {
        move |a: &PyObject, b: &PyObject| -> PyResult<bool> {
            let res = f.call1(py, (a, b))?;
            Ok(res.is_true(py).unwrap())
        }
    });

    let compare_edges = edge_matcher.map(|f| {
        move |a: &PyObject, b: &PyObject| -> PyResult<bool> {
            let res = f.call1(py, (a, b))?;
            Ok(res.is_true(py).unwrap())
        }
    });

    let res = isomorphism::is_isomorphic(
        py,
        &first.graph,
        &second.graph,
        compare_nodes,
        compare_edges,
    )?;
    Ok(res)
}

/// Determine if 2 undirected graphs are isomorphic
///
/// This checks if 2 graphs are isomorphic both structurally and also
/// comparing the node data and edge data using the provided matcher functions.
/// The matcher function takes in 2 data objects and will compare them. A simple
/// example that checks if they're just equal would be::
///
///     graph_a = retworkx.PyGraph()
///     graph_b = retworkx.PyGraph()
///     retworkx.is_isomorphic(graph_a, graph_b,
///                            lambda x, y: x == y)
///
/// :param PyGraph first: The first graph to compare
/// :param PyGraph second: The second graph to compare
/// :param callable node_matcher: A python callable object that takes 2 positional
///     one for each node data object. If the return of this
///     function evaluates to True then the nodes passed to it are vieded
///     as matching.
/// :param callable edge_matcher: A python callable object that takes 2 positional
///     one for each edge data object. If the return of this
///     function evaluates to True then the edges passed to it are vieded
///     as matching.
///
/// :returns: ``True`` if the 2 graphs are isomorphic ``False`` if they are
///     not.
/// :rtype: bool
#[pyfunction]
#[text_signature = "(first, second, node_matcher=None, edge_matcher=None, /)"]
fn graph_is_isomorphic(
    py: Python,
    first: &graph::PyGraph,
    second: &graph::PyGraph,
    node_matcher: Option<PyObject>,
    edge_matcher: Option<PyObject>,
) -> PyResult<bool> {
    let compare_nodes = node_matcher.map(|f| {
        move |a: &PyObject, b: &PyObject| -> PyResult<bool> {
            let res = f.call1(py, (a, b))?;
            Ok(res.is_true(py).unwrap())
        }
    });

    let compare_edges = edge_matcher.map(|f| {
        move |a: &PyObject, b: &PyObject| -> PyResult<bool> {
            let res = f.call1(py, (a, b))?;
            Ok(res.is_true(py).unwrap())
        }
    });

    let res = isomorphism::is_isomorphic(
        py,
        &first.graph,
        &second.graph,
        compare_nodes,
        compare_edges,
    )?;
    Ok(res)
}

/// Return the topological sort of node indexes from the provided graph
///
/// :param PyDiGraph graph: The DAG to get the topological sort on
///
/// :returns: A list of node indices topologically sorted.
/// :rtype: NodeIndices
///
/// :raises DAGHasCycle: if a cycle is encountered while sorting the graph
#[pyfunction]
#[text_signature = "(graph, /)"]
fn topological_sort(graph: &digraph::PyDiGraph) -> PyResult<NodeIndices> {
    let nodes = match algo::toposort(graph, None) {
        Ok(nodes) => nodes,
        Err(_err) => {
            return Err(DAGHasCycle::new_err("Sort encountered a cycle"))
        }
    };
    Ok(NodeIndices {
        nodes: nodes.iter().map(|node| node.index()).collect(),
    })
}

fn dfs_edges<G>(
    graph: G,
    source: Option<usize>,
    edge_count: usize,
) -> Vec<(usize, usize)>
where
    G: GraphBase<NodeId = NodeIndex>
        + IntoNodeIdentifiers
        + NodeIndexable
        + IntoNeighbors
        + NodeCount
        + Visitable,
    <G as Visitable>::Map: VisitMap<NodeIndex>,
{
    let nodes: Vec<NodeIndex> = match source {
        Some(start) => vec![NodeIndex::new(start)],
        None => graph
            .node_identifiers()
            .map(|ind| NodeIndex::new(graph.to_index(ind)))
            .collect(),
    };
    let node_count = graph.node_count();
    let mut visited: HashSet<NodeIndex> = HashSet::with_capacity(node_count);
    let mut out_vec: Vec<(usize, usize)> = Vec::with_capacity(edge_count);
    for start in nodes {
        if visited.contains(&start) {
            continue;
        }
        visited.insert(start);
        let mut children: Vec<NodeIndex> = graph.neighbors(start).collect();
        children.reverse();
        let mut stack: Vec<(NodeIndex, Vec<NodeIndex>)> =
            vec![(start, children)];
        // Used to track the last position in children vec across iterations
        let mut index_map: HashMap<NodeIndex, usize> =
            HashMap::with_capacity(node_count);
        index_map.insert(start, 0);
        while !stack.is_empty() {
            let temp_parent = stack.last().unwrap();
            let parent = temp_parent.0;
            let children = temp_parent.1.clone();
            let count = *index_map.get(&parent).unwrap();
            let mut found = false;
            let mut index = count;
            for child in &children[index..] {
                index += 1;
                if !visited.contains(&child) {
                    out_vec.push((parent.index(), child.index()));
                    visited.insert(*child);
                    let mut grandchildren: Vec<NodeIndex> =
                        graph.neighbors(*child).collect();
                    grandchildren.reverse();
                    stack.push((*child, grandchildren));
                    index_map.insert(*child, 0);
                    *index_map.get_mut(&parent).unwrap() = index;
                    found = true;
                    break;
                }
            }
            if !found || children.is_empty() {
                stack.pop();
            }
        }
    }
    out_vec
}

/// Get edge list in depth first order
///
/// :param PyDiGraph graph: The graph to get the DFS edge list from
/// :param int source: An optional node index to use as the starting node
///     for the depth-first search. The edge list will only return edges in
///     the components reachable from this index. If this is not specified
///     then a source will be chosen arbitrarly and repeated until all
///     components of the graph are searched.
///
/// :returns: A list of edges as a tuple of the form ``(source, target)`` in
///     depth-first order
/// :rtype: EdgeList
#[pyfunction]
#[text_signature = "(graph, /, source=None)"]
fn digraph_dfs_edges(
    graph: &digraph::PyDiGraph,
    source: Option<usize>,
) -> EdgeList {
    EdgeList {
        edges: dfs_edges(graph, source, graph.graph.edge_count()),
    }
}

/// Get edge list in depth first order
///
/// :param PyGraph graph: The graph to get the DFS edge list from
/// :param int source: An optional node index to use as the starting node
///     for the depth-first search. The edge list will only return edges in
///     the components reachable from this index. If this is not specified
///     then a source will be chosen arbitrarly and repeated until all
///     components of the graph are searched.
///
/// :returns: A list of edges as a tuple of the form ``(source, target)`` in
///     depth-first order
/// :rtype: EdgeList
#[pyfunction]
#[text_signature = "(graph, /, source=None)"]
fn graph_dfs_edges(graph: &graph::PyGraph, source: Option<usize>) -> EdgeList {
    EdgeList {
        edges: dfs_edges(graph, source, graph.graph.edge_count()),
    }
}

/// Return successors in a breadth-first-search from a source node.
///
/// The return format is ``[(Parent Node, [Children Nodes])]`` in a bfs order
/// from the source node provided.
///
/// :param PyDiGraph graph: The DAG to get the bfs_successors from
/// :param int node: The index of the dag node to get the bfs successors for
///
/// :returns: A list of nodes's data and their children in bfs order. The
///     BFSSuccessors class that is returned is a custom container class that
///     implements the sequence protocol. This can be used as a python list
///     with index based access.
/// :rtype: BFSSuccessors
#[pyfunction]
#[text_signature = "(graph, node, /)"]
fn bfs_successors(
    py: Python,
    graph: &digraph::PyDiGraph,
    node: usize,
) -> iterators::BFSSuccessors {
    let index = NodeIndex::new(node);
    let mut bfs = Bfs::new(graph, index);
    let mut out_list: Vec<(PyObject, Vec<PyObject>)> =
        Vec::with_capacity(graph.node_count());
    while let Some(nx) = bfs.next(graph) {
        let children = graph
            .graph
            .neighbors_directed(nx, petgraph::Direction::Outgoing);
        let mut succesors: Vec<PyObject> = Vec::new();
        for succ in children {
            succesors
                .push(graph.graph.node_weight(succ).unwrap().clone_ref(py));
        }
        if !succesors.is_empty() {
            out_list.push((
                graph.graph.node_weight(nx).unwrap().clone_ref(py),
                succesors,
            ));
        }
    }
    iterators::BFSSuccessors {
        bfs_successors: out_list,
    }
}

/// Return the ancestors of a node in a graph.
///
/// This differs from :meth:`PyDiGraph.predecessors` method  in that
/// ``predecessors`` returns only nodes with a direct edge into the provided
/// node. While this function returns all nodes that have a path into the
/// provided node.
///
/// :param PyDiGraph graph: The graph to get the descendants from
/// :param int node: The index of the graph node to get the ancestors for
///
/// :returns: A list of node indexes of ancestors of provided node.
/// :rtype: list
#[pyfunction]
#[text_signature = "(graph, node, /)"]
fn ancestors(graph: &digraph::PyDiGraph, node: usize) -> HashSet<usize> {
    let index = NodeIndex::new(node);
    let mut out_set: HashSet<usize> = HashSet::new();
    let reverse_graph = Reversed(graph);
    let res = algo::dijkstra(reverse_graph, index, None, |_| 1);
    for n in res.keys() {
        let n_int = n.index();
        out_set.insert(n_int);
    }
    out_set.remove(&node);
    out_set
}

/// Return the descendants of a node in a graph.
///
/// This differs from :meth:`PyDiGraph.successors` method in that
/// ``successors``` returns only nodes with a direct edge out of the provided
/// node. While this function returns all nodes that have a path from the
/// provided node.
///
/// :param PyDiGraph graph: The graph to get the descendants from
/// :param int node: The index of the graph node to get the descendants for
///
/// :returns: A list of node indexes of descendants of provided node.
/// :rtype: list
#[pyfunction]
#[text_signature = "(graph, node, /)"]
fn descendants(graph: &digraph::PyDiGraph, node: usize) -> HashSet<usize> {
    let index = NodeIndex::new(node);
    let mut out_set: HashSet<usize> = HashSet::new();
    let res = algo::dijkstra(graph, index, None, |_| 1);
    for n in res.keys() {
        let n_int = n.index();
        out_set.insert(n_int);
    }
    out_set.remove(&node);
    out_set
}

/// Get the lexicographical topological sorted nodes from the provided DAG
///  
/// This function returns a list of nodes data in a graph lexicographically
/// topologically sorted using the provided key function.
///
/// :param PyDiGraph dag: The DAG to get the topological sorted nodes from
/// :param callable key: key is a python function or other callable that
///     gets passed a single argument the node data from the graph and is
///     expected to return a string which will be used for sorting.
///
/// :returns: A list of node's data lexicographically topologically sorted.
/// :rtype: list
#[pyfunction]
#[text_signature = "(dag, key, /)"]
fn lexicographical_topological_sort(
    py: Python,
    dag: &digraph::PyDiGraph,
    key: PyObject,
) -> PyResult<PyObject> {
    let key_callable = |a: &PyObject| -> PyResult<PyObject> {
        let res = key.call1(py, (a,))?;
        Ok(res.to_object(py))
    };
    // HashMap of node_index indegree
    let node_count = dag.node_count();
    let mut in_degree_map: HashMap<NodeIndex, usize> =
        HashMap::with_capacity(node_count);
    for node in dag.graph.node_indices() {
        in_degree_map.insert(node, dag.in_degree(node.index()));
    }

    #[derive(Clone, Eq, PartialEq)]
    struct State {
        key: String,
        node: NodeIndex,
    }

    impl Ord for State {
        fn cmp(&self, other: &State) -> Ordering {
            // Notice that the we flip the ordering on costs.
            // In case of a tie we compare positions - this step is necessary
            // to make implementations of `PartialEq` and `Ord` consistent.
            other
                .key
                .cmp(&self.key)
                .then_with(|| other.node.index().cmp(&self.node.index()))
        }
    }

    // `PartialOrd` needs to be implemented as well.
    impl PartialOrd for State {
        fn partial_cmp(&self, other: &State) -> Option<Ordering> {
            Some(self.cmp(other))
        }
    }
    let mut zero_indegree = BinaryHeap::with_capacity(node_count);
    for (node, degree) in in_degree_map.iter() {
        if *degree == 0 {
            let map_key_raw = key_callable(&dag.graph[*node])?;
            let map_key: String = map_key_raw.extract(py)?;
            zero_indegree.push(State {
                key: map_key,
                node: *node,
            });
        }
    }
    let mut out_list: Vec<&PyObject> = Vec::with_capacity(node_count);
    let dir = petgraph::Direction::Outgoing;
    while let Some(State { node, .. }) = zero_indegree.pop() {
        let neighbors = dag.graph.neighbors_directed(node, dir);
        for child in neighbors {
            let child_degree = in_degree_map.get_mut(&child).unwrap();
            *child_degree -= 1;
            if *child_degree == 0 {
                let map_key_raw = key_callable(&dag.graph[child])?;
                let map_key: String = map_key_raw.extract(py)?;
                zero_indegree.push(State {
                    key: map_key,
                    node: child,
                });
                in_degree_map.remove(&child);
            }
        }
        out_list.push(&dag.graph[node])
    }
    Ok(PyList::new(py, out_list).into())
}

/// Color a PyGraph using a largest_first strategy greedy graph coloring.
///
/// :param PyGraph: The input PyGraph object to color
///
/// :returns: A dictionary where keys are node indices and the value is
///     the color
/// :rtype: dict
#[pyfunction]
#[text_signature = "(graph, /)"]
fn graph_greedy_color(
    py: Python,
    graph: &graph::PyGraph,
) -> PyResult<PyObject> {
    let mut colors: HashMap<usize, usize> = HashMap::new();
    let mut node_vec: Vec<NodeIndex> = graph.graph.node_indices().collect();
    let mut sort_map: HashMap<NodeIndex, usize> =
        HashMap::with_capacity(graph.node_count());
    for k in node_vec.iter() {
        sort_map.insert(*k, graph.graph.edges(*k).count());
    }
    node_vec.par_sort_by_key(|k| Reverse(sort_map.get(k)));
    for u_index in node_vec {
        let mut neighbor_colors: HashSet<usize> = HashSet::new();
        for edge in graph.graph.edges(u_index) {
            let target = edge.target().index();
            let existing_color = match colors.get(&target) {
                Some(node) => node,
                None => continue,
            };
            neighbor_colors.insert(*existing_color);
        }
        let mut count: usize = 0;
        loop {
            if !neighbor_colors.contains(&count) {
                break;
            }
            count += 1;
        }
        colors.insert(u_index.index(), count);
    }
    let out_dict = PyDict::new(py);
    for (index, color) in colors {
        out_dict.set_item(index, color)?;
    }
    Ok(out_dict.into())
}

/// Compute the length of the kth shortest path
///
/// Computes the lengths of the kth shortest path from ``start`` to every
/// reachable node.
///
/// Computes in :math:`O(k * (|E| + |V|*log(|V|)))` time (average).
///
/// :param PyGraph graph: The graph to find the shortest paths in
/// :param int start: The node index to find the shortest paths from
/// :param int k: The kth shortest path to find the lengths of
/// :param edge_cost: A python callable that will receive an edge payload and
///     return a float for the cost of that eedge
/// :param int goal: An optional goal node index, if specified the output
///     dictionary
///
/// :returns: A dict of lengths where the key is the destination node index and
///     the value is the length of the path.
/// :rtype: dict
#[pyfunction]
#[text_signature = "(graph, start, k, edge_cost, /, goal=None)"]
fn digraph_k_shortest_path_lengths(
    py: Python,
    graph: &digraph::PyDiGraph,
    start: usize,
    k: usize,
    edge_cost: PyObject,
    goal: Option<usize>,
) -> PyResult<PyObject> {
    let out_goal = goal.map(NodeIndex::new);
    let edge_cost_callable = |edge: &PyObject| -> PyResult<f64> {
        let res = edge_cost.call1(py, (edge,))?;
        res.extract(py)
    };

    let out_map = k_shortest_path::k_shortest_path(
        graph,
        NodeIndex::new(start),
        out_goal,
        k,
        edge_cost_callable,
    )?;
    let out_dict = PyDict::new(py);
    for (index, length) in out_map {
        if (out_goal.is_some() && out_goal.unwrap() == index)
            || out_goal.is_none()
        {
            out_dict.set_item(index.index(), length)?;
        }
    }
    Ok(out_dict.into())
}

/// Compute the length of the kth shortest path
///
/// Computes the lengths of the kth shortest path from ``start`` to every
/// reachable node.
///
/// Computes in :math:`O(k * (|E| + |V|*log(|V|)))` time (average).
///
/// :param PyGraph graph: The graph to find the shortest paths in
/// :param int start: The node index to find the shortest paths from
/// :param int k: The kth shortest path to find the lengths of
/// :param edge_cost: A python callable that will receive an edge payload and
///     return a float for the cost of that eedge
/// :param int goal: An optional goal node index, if specified the output
///     dictionary
///
/// :returns: A dict of lengths where the key is the destination node index and
///     the value is the length of the path.
/// :rtype: dict
#[pyfunction]
#[text_signature = "(graph, start, k, edge_cost, /, goal=None)"]
fn graph_k_shortest_path_lengths(
    py: Python,
    graph: &graph::PyGraph,
    start: usize,
    k: usize,
    edge_cost: PyObject,
    goal: Option<usize>,
) -> PyResult<PyObject> {
    let out_goal = goal.map(NodeIndex::new);
    let edge_cost_callable = |edge: &PyObject| -> PyResult<f64> {
        let res = edge_cost.call1(py, (edge,))?;
        res.extract(py)
    };

    let out_map = k_shortest_path::k_shortest_path(
        graph,
        NodeIndex::new(start),
        out_goal,
        k,
        edge_cost_callable,
    )?;
    let out_dict = PyDict::new(py);
    for (index, length) in out_map {
        if (out_goal.is_some() && out_goal.unwrap() == index)
            || out_goal.is_none()
        {
            out_dict.set_item(index.index(), length)?;
        }
    }
    Ok(out_dict.into())
}
/// Return the shortest path lengths between ever pair of nodes that has a
/// path connecting them
///
/// The runtime is :math:`O(|N|^3 + |E|)` where :math:`|N|` is the number
/// of nodes and :math:`|E|` is the number of edges.
///
/// This is done with the Floyd Warshall algorithm:
///      
/// 1. Process all edges by setting the distance from the parent to
///    the child equal to the edge weight.
/// 2. Iterate through every pair of nodes (source, target) and an additional
///    itermediary node (w). If the distance from source :math:`\rightarrow` w
///    :math:`\rightarrow` target is less than the distance from source
///    :math:`\rightarrow` target, update the source :math:`\rightarrow` target
///    distance (to pass through w).
///
/// The return format is ``{Source Node: {Target Node: Distance}}``.
///
/// .. note::
///
///     Paths that do not exist are simply not found in the return dictionary,
///     rather than setting the distance to infinity, or -1.
///
/// .. note::
///
///     Edge weights are restricted to 1 in the current implementation.
///
/// :param PyDigraph graph: The DiGraph to get all shortest paths from
///
/// :returns: A dictionary of shortest paths
/// :rtype: dict
#[pyfunction]
#[text_signature = "(dag, /)"]
fn floyd_warshall(py: Python, dag: &digraph::PyDiGraph) -> PyResult<PyObject> {
    let mut dist: HashMap<(usize, usize), usize> =
        HashMap::with_capacity(dag.node_count());
    for node in dag.graph.node_indices() {
        // Distance from a node to itself is zero
        dist.insert((node.index(), node.index()), 0);
    }
    for edge in dag.graph.edge_indices() {
        // Distance between nodes that share an edge is 1
        let source_target = dag.graph.edge_endpoints(edge).unwrap();
        let u = source_target.0.index();
        let v = source_target.1.index();
        // Update dist only if the key hasn't been set to 0 already
        // (i.e. in case edge is a self edge). Assumes edge weight = 1.
        dist.entry((u, v)).or_insert(1);
    }
    // The shortest distance between any pair of nodes u, v is the min of the
    // distance tracked so far from u->v and the distance from u to v thorough
    // another node w, for any w.
    for w in dag.graph.node_indices() {
        for u in dag.graph.node_indices() {
            for v in dag.graph.node_indices() {
                let u_v_dist = match dist.get(&(u.index(), v.index())) {
                    Some(u_v_dist) => *u_v_dist,
                    None => std::usize::MAX,
                };
                let u_w_dist = match dist.get(&(u.index(), w.index())) {
                    Some(u_w_dist) => *u_w_dist,
                    None => std::usize::MAX,
                };
                let w_v_dist = match dist.get(&(w.index(), v.index())) {
                    Some(w_v_dist) => *w_v_dist,
                    None => std::usize::MAX,
                };
                if u_w_dist == std::usize::MAX || w_v_dist == std::usize::MAX {
                    // Avoid overflow!
                    continue;
                }
                if u_v_dist > u_w_dist + w_v_dist {
                    dist.insert((u.index(), v.index()), u_w_dist + w_v_dist);
                }
            }
        }
    }

    // Some re-formatting for Python: Dict[int, Dict[int, int]]
    let out_dict = PyDict::new(py);
    for (nodes, distance) in dist {
        let u_index = nodes.0;
        let v_index = nodes.1;
        if out_dict.contains(u_index)? {
            let u_dict =
                out_dict.get_item(u_index).unwrap().downcast::<PyDict>()?;
            u_dict.set_item(v_index, distance)?;
            out_dict.set_item(u_index, u_dict)?;
        } else {
            let u_dict = PyDict::new(py);
            u_dict.set_item(v_index, distance)?;
            out_dict.set_item(u_index, u_dict)?;
        }
    }
    Ok(out_dict.into())
}

fn get_edge_iter_with_weights<G>(
    graph: G,
) -> impl Iterator<Item = (usize, usize, PyObject)>
where
    G: GraphBase
        + IntoEdgeReferences
        + IntoNodeIdentifiers
        + NodeIndexable
        + NodeCount
        + GraphProp
        + NodesRemoved,
    G: Data<NodeWeight = PyObject, EdgeWeight = PyObject>,
{
    let node_map: Option<HashMap<NodeIndex, usize>> = if graph.nodes_removed() {
        let mut node_hash_map: HashMap<NodeIndex, usize> =
            HashMap::with_capacity(graph.node_count());
        for (count, node) in graph.node_identifiers().enumerate() {
            let index = NodeIndex::new(graph.to_index(node));
            node_hash_map.insert(index, count);
        }
        Some(node_hash_map)
    } else {
        None
    };

    graph.edge_references().map(move |edge| {
        let i: usize;
        let j: usize;
        match &node_map {
            Some(map) => {
                let source_index =
                    NodeIndex::new(graph.to_index(edge.source()));
                let target_index =
                    NodeIndex::new(graph.to_index(edge.target()));
                i = *map.get(&source_index).unwrap();
                j = *map.get(&target_index).unwrap();
            }
            None => {
                i = graph.to_index(edge.source());
                j = graph.to_index(edge.target());
            }
        }
        (i, j, edge.weight().clone())
    })
}

/// Find all-pairs shortest path lengths using Floyd's algorithm
///
/// Floyd's algorithm is used for finding shortest paths in dense graphs
/// or graphs with negative weights (where Dijkstra's algorithm fails).
///
/// :param PyGraph graph: The graph to run Floyd's algorithm on
/// :param weight_fn: A callable object (function, lambda, etc) which
///     will be passed the edge object and expected to return a ``float``. This
///     tells retworkx/rust how to extract a numerical weight as a ``float``
///     for edge object. Some simple examples are::
///
///         graph_floyd_warshall_numpy(graph, weight_fn: lambda x: 1)
///
///     to return a weight of 1 for all edges. Also::
///
///         graph_floyd_warshall_numpy(graph, weight_fn: lambda x: float(x))
///
///     to cast the edge object as a float as the weight.
///
/// :returns: A matrix of shortest path distances between nodes. If there is no
///     path between two nodes then the corresponding matrix entry will be
///     ``np.inf``.
/// :rtype: numpy.ndarray
#[pyfunction(default_weight = "1.0")]
#[text_signature = "(graph, /, weight_fn=None, default_weight=1.0)"]
fn graph_floyd_warshall_numpy(
    py: Python,
    graph: &graph::PyGraph,
    weight_fn: Option<PyObject>,
    default_weight: f64,
) -> PyResult<PyObject> {
    let n = graph.node_count();
    // Allocate empty matrix
    let mut mat = Array2::<f64>::from_elem((n, n), std::f64::INFINITY);

    // Build adjacency matrix
    for (i, j, weight) in get_edge_iter_with_weights(graph) {
        let edge_weight =
            weight_callable(py, &weight_fn, &weight, default_weight)?;
        mat[[i, j]] = mat[[i, j]].min(edge_weight);
        mat[[j, i]] = mat[[j, i]].min(edge_weight);
    }

    // 0 out the diagonal
    for x in mat.diag_mut() {
        *x = 0.0;
    }
    // Perform the Floyd-Warshall algorithm.
    // In each loop, this finds the shortest path from point i
    // to point j using intermediate nodes 0..k
    for k in 0..n {
        for i in 0..n {
            for j in 0..n {
                let d_ijk = mat[[i, k]] + mat[[k, j]];
                if d_ijk < mat[[i, j]] {
                    mat[[i, j]] = d_ijk;
                }
            }
        }
    }
    Ok(mat.into_pyarray(py).into())
}

/// Find all-pairs shortest path lengths using Floyd's algorithm
///
/// Floyd's algorithm is used for finding shortest paths in dense graphs
/// or graphs with negative weights (where Dijkstra's algorithm fails).
///
/// :param PyDiGraph graph: The directed graph to run Floyd's algorithm on
/// :param weight_fn: A callable object (function, lambda, etc) which
///     will be passed the edge object and expected to return a ``float``. This
///     tells retworkx/rust how to extract a numerical weight as a ``float``
///     for edge object. Some simple examples are::
///
///         graph_floyd_warshall_numpy(graph, weight_fn: lambda x: 1)
///
///     to return a weight of 1 for all edges. Also::
///
///         graph_floyd_warshall_numpy(graph, weight_fn: lambda x: float(x))
///
///     to cast the edge object as a float as the weight.
/// :param as_undirected: If set to true each directed edge will be treated as
///     bidirectional/undirected.
///
/// :returns: A matrix of shortest path distances between nodes. If there is no
///     path between two nodes then the corresponding matrix entry will be
///     ``np.inf``.
/// :rtype: numpy.ndarray
#[pyfunction(as_undirected = "false", default_weight = "1.0")]
#[text_signature = "(graph, /, weight_fn=None as_undirected=False, default_weight=1.0)"]
fn digraph_floyd_warshall_numpy(
    py: Python,
    graph: &digraph::PyDiGraph,
    weight_fn: Option<PyObject>,
    as_undirected: bool,
    default_weight: f64,
) -> PyResult<PyObject> {
    let n = graph.node_count();

    // Allocate empty matrix
    let mut mat = Array2::<f64>::from_elem((n, n), std::f64::INFINITY);

    // Build adjacency matrix
    for (i, j, weight) in get_edge_iter_with_weights(graph) {
        let edge_weight =
            weight_callable(py, &weight_fn, &weight, default_weight)?;
        mat[[i, j]] = mat[[i, j]].min(edge_weight);
        if as_undirected {
            mat[[j, i]] = mat[[j, i]].min(edge_weight);
        }
    }
    // 0 out the diagonal
    for x in mat.diag_mut() {
        *x = 0.0;
    }
    // Perform the Floyd-Warshall algorithm.
    // In each loop, this finds the shortest path from point i
    // to point j using intermediate nodes 0..k
    for k in 0..n {
        for i in 0..n {
            for j in 0..n {
                let d_ijk = mat[[i, k]] + mat[[k, j]];
                if d_ijk < mat[[i, j]] {
                    mat[[i, j]] = d_ijk;
                }
            }
        }
    }
    Ok(mat.into_pyarray(py).into())
}

/// Collect runs that match a filter function
///
/// A run is a path of nodes where there is only a single successor and all
/// nodes in the path match the given condition. Each node in the graph can
/// appear in only a single run.
///
/// :param PyDiGraph graph: The graph to find runs in
/// :param filter_fn: The filter function to use for matching nodes. It takes
///     in one argument, the node data payload/weight object, and will return a
///     boolean whether the node matches the conditions or not. If it returns
///     ``False`` it will skip that node.
///
/// :returns: a list of runs, where each run is a list of node data
///     payload/weight for the nodes in the run
/// :rtype: list
#[pyfunction]
#[text_signature = "(graph, filter)"]
fn collect_runs(
    py: Python,
    graph: &digraph::PyDiGraph,
    filter_fn: PyObject,
) -> PyResult<Vec<Vec<PyObject>>> {
    let mut out_list: Vec<Vec<PyObject>> = Vec::new();
    let mut seen: HashSet<NodeIndex> =
        HashSet::with_capacity(graph.node_count());

    let filter_node = |node: &PyObject| -> PyResult<bool> {
        let res = filter_fn.call1(py, (node,))?;
        res.extract(py)
    };

    let nodes = match algo::toposort(graph, None) {
        Ok(nodes) => nodes,
        Err(_err) => {
            return Err(DAGHasCycle::new_err("Sort encountered a cycle"))
        }
    };
    for node in nodes {
        if !filter_node(&graph.graph[node])? || seen.contains(&node) {
            continue;
        }
        seen.insert(node);
        let mut group: Vec<PyObject> = vec![graph.graph[node].clone_ref(py)];
        let mut successors: Vec<NodeIndex> = graph
            .graph
            .neighbors_directed(node, petgraph::Direction::Outgoing)
            .collect();
        successors.dedup();

        while successors.len() == 1
            && filter_node(&graph.graph[successors[0]])?
            && !seen.contains(&successors[0])
        {
            group.push(graph.graph[successors[0]].clone_ref(py));
            seen.insert(successors[0]);
            successors = graph
                .graph
                .neighbors_directed(
                    successors[0],
                    petgraph::Direction::Outgoing,
                )
                .collect();
            successors.dedup();
        }
        if !group.is_empty() {
            out_list.push(group);
        }
    }
    Ok(out_list)
}

/// Return a list of layers
///  
/// A layer is a subgraph whose nodes are disjoint, i.e.,
/// a layer has depth 1. The layers are constructed using a greedy algorithm.
///
/// :param PyDiGraph graph: The DAG to get the layers from
/// :param list first_layer: A list of node ids for the first layer. This
///     will be the first layer in the output
///
/// :returns: A list of layers, each layer is a list of node data
/// :rtype: list
///
/// :raises InvalidNode: If a node index in ``first_layer`` is not in the graph
#[pyfunction]
#[text_signature = "(dag, first_layer, /)"]
fn layers(
    py: Python,
    dag: &digraph::PyDiGraph,
    first_layer: Vec<usize>,
) -> PyResult<PyObject> {
    let mut output: Vec<Vec<&PyObject>> = Vec::new();
    // Convert usize to NodeIndex
    let mut first_layer_index: Vec<NodeIndex> = Vec::new();
    for index in first_layer {
        first_layer_index.push(NodeIndex::new(index));
    }

    let mut cur_layer = first_layer_index;
    let mut next_layer: Vec<NodeIndex> = Vec::new();
    let mut predecessor_count: HashMap<NodeIndex, usize> = HashMap::new();

    let mut layer_node_data: Vec<&PyObject> = Vec::new();
    for layer_node in &cur_layer {
        let node_data = match dag.graph.node_weight(*layer_node) {
            Some(data) => data,
            None => {
                return Err(InvalidNode::new_err(format!(
                    "An index input in 'first_layer' {} is not a valid node index in the graph",
                    layer_node.index()),
                ))
            }
        };
        layer_node_data.push(node_data);
    }
    output.push(layer_node_data);

    // Iterate until there are no more
    while !cur_layer.is_empty() {
        for node in &cur_layer {
            let children = dag
                .graph
                .neighbors_directed(*node, petgraph::Direction::Outgoing);
            let mut used_indexes: HashSet<NodeIndex> = HashSet::new();
            for succ in children {
                // Skip duplicate successors
                if used_indexes.contains(&succ) {
                    continue;
                }
                used_indexes.insert(succ);
                let mut multiplicity: usize = 0;
                let raw_edges = dag
                    .graph
                    .edges_directed(*node, petgraph::Direction::Outgoing);
                for edge in raw_edges {
                    if edge.target() == succ {
                        multiplicity += 1;
                    }
                }
                predecessor_count
                    .entry(succ)
                    .and_modify(|e| *e -= multiplicity)
                    .or_insert(dag.in_degree(succ.index()) - multiplicity);
                if *predecessor_count.get(&succ).unwrap() == 0 {
                    next_layer.push(succ);
                    predecessor_count.remove(&succ);
                }
            }
        }
        let mut layer_node_data: Vec<&PyObject> = Vec::new();
        for layer_node in &next_layer {
            layer_node_data.push(&dag[*layer_node]);
        }
        if !layer_node_data.is_empty() {
            output.push(layer_node_data);
        }
        cur_layer = next_layer;
        next_layer = Vec::new();
    }
    Ok(PyList::new(py, output).into())
}

/// Get the distance matrix for a directed graph
///
/// This differs from functions like digraph_floyd_warshall_numpy in that the
/// edge weight/data payload is not used and each edge is treated as a
/// distance of 1.
///
/// This function is also multithreaded and will run in parallel if the number
/// of nodes in the graph is above the value of ``parallel_threshold`` (it
/// defaults to 300). If the function will be running in parallel the env var
/// ``RAYON_NUM_THREADS`` can be used to adjust how many threads will be used.
///
/// :param PyDiGraph graph: The graph to get the distance matrix for
/// :param int parallel_threshold: The number of nodes to calculate the
///     the distance matrix in parallel at. It defaults to 300, but this can
///     be tuned
/// :param bool as_undirected: If set to ``True`` the input directed graph
///     will be treat as if each edge was bidirectional/undirected in the
///     output distance matrix.
///
/// :returns: The distance matrix
/// :rtype: numpy.ndarray
#[pyfunction(parallel_threshold = "300", as_undirected = "false")]
#[text_signature = "(graph, /, parallel_threshold=300, as_undirected=False)"]
pub fn digraph_distance_matrix(
    py: Python,
    graph: &digraph::PyDiGraph,
    parallel_threshold: usize,
    as_undirected: bool,
) -> PyResult<PyObject> {
    let n = graph.node_count();
    let mut matrix = Array2::<f64>::zeros((n, n));
    let bfs_traversal = |index: usize, mut row: ArrayViewMut1<f64>| {
        let mut seen: HashMap<NodeIndex, usize> = HashMap::with_capacity(n);
        let start_index = NodeIndex::new(index);
        let mut level = 0;
        let mut next_level: HashSet<NodeIndex> = HashSet::new();
        next_level.insert(start_index);
        while !next_level.is_empty() {
            let this_level = next_level;
            next_level = HashSet::new();
            let mut found: Vec<NodeIndex> = Vec::new();
            for v in this_level {
                if !seen.contains_key(&v) {
                    seen.insert(v, level);
                    found.push(v);
                    row[[v.index()]] = level as f64;
                }
            }
            if seen.len() == n {
                return;
            }
            for node in found {
                for v in graph
                    .graph
                    .neighbors_directed(node, petgraph::Direction::Outgoing)
                {
                    next_level.insert(v);
                }
                if as_undirected {
                    for v in graph
                        .graph
                        .neighbors_directed(node, petgraph::Direction::Incoming)
                    {
                        next_level.insert(v);
                    }
                }
            }
            level += 1
        }
    };
    if n < parallel_threshold {
        matrix
            .axis_iter_mut(Axis(0))
            .enumerate()
            .for_each(|(index, row)| bfs_traversal(index, row));
    } else {
        // Parallelize by row and iterate from each row index in BFS order
        matrix
            .axis_iter_mut(Axis(0))
            .into_par_iter()
            .enumerate()
            .for_each(|(index, row)| bfs_traversal(index, row));
    }
    Ok(matrix.into_pyarray(py).into())
}

/// Get the distance matrix for an undirected graph
///
/// This differs from functions like digraph_floyd_warshall_numpy in that the
/// edge weight/data payload is not used and each edge is treated as a
/// distance of 1.
///
/// This function is also multithreaded and will run in parallel if the number
/// of nodes in the graph is above the value of ``paralllel_threshold`` (it
/// defaults to 300). If the function will be running in parallel the env var
/// ``RAYON_NUM_THREADS`` can be used to adjust how many threads will be used.
///
/// :param PyGraph graph: The graph to get the distance matrix for
/// :param int parallel_threshold: The number of nodes to calculate the
///     the distance matrix in parallel at. It defaults to 300, but this can
///     be tuned
///
/// :returns: The distance matrix
/// :rtype: numpy.ndarray
#[pyfunction(parallel_threshold = "300")]
#[text_signature = "(graph, /, parallel_threshold=300)"]
pub fn graph_distance_matrix(
    py: Python,
    graph: &graph::PyGraph,
    parallel_threshold: usize,
) -> PyResult<PyObject> {
    let n = graph.node_count();
    let mut matrix = Array2::<f64>::zeros((n, n));
    let bfs_traversal = |index: usize, mut row: ArrayViewMut1<f64>| {
        let mut seen: HashMap<NodeIndex, usize> = HashMap::with_capacity(n);
        let start_index = NodeIndex::new(index);
        let mut level = 0;
        let mut next_level: HashSet<NodeIndex> = HashSet::new();
        next_level.insert(start_index);
        while !next_level.is_empty() {
            let this_level = next_level;
            next_level = HashSet::new();
            let mut found: Vec<NodeIndex> = Vec::new();
            for v in this_level {
                if !seen.contains_key(&v) {
                    seen.insert(v, level);
                    found.push(v);
                    row[[v.index()]] = level as f64;
                }
            }
            if seen.len() == n {
                return;
            }
            for node in found {
                for v in graph.graph.neighbors(node) {
                    next_level.insert(v);
                }
            }
            level += 1
        }
    };
    if n < parallel_threshold {
        matrix
            .axis_iter_mut(Axis(0))
            .enumerate()
            .for_each(|(index, row)| bfs_traversal(index, row));
    } else {
        // Parallelize by row and iterate from each row index in BFS order
        matrix
            .axis_iter_mut(Axis(0))
            .into_par_iter()
            .enumerate()
            .for_each(|(index, row)| bfs_traversal(index, row));
    }
    Ok(matrix.into_pyarray(py).into())
}

/// Return the adjacency matrix for a PyDiGraph object
///
/// In the case where there are multiple edges between nodes the value in the
/// output matrix will be the sum of the edges' weights.
///
/// :param PyDiGraph graph: The DiGraph used to generate the adjacency matrix
///     from
/// :param callable weight_fn: A callable object (function, lambda, etc) which
///     will be passed the edge object and expected to return a ``float``. This
///     tells retworkx/rust how to extract a numerical weight as a ``float``
///     for edge object. Some simple examples are::
///
///         dag_adjacency_matrix(dag, weight_fn: lambda x: 1)
///
///     to return a weight of 1 for all edges. Also::
///
///         dag_adjacency_matrix(dag, weight_fn: lambda x: float(x))
///
///     to cast the edge object as a float as the weight. If this is not
///     specified a default value (either ``default_weight`` or 1) will be used
///     for all edges.
/// :param float default_weight: If ``weight_fn`` is not used this can be
///     optionally used to specify a default weight to use for all edges.
///
///  :return: The adjacency matrix for the input dag as a numpy array
///  :rtype: numpy.ndarray
#[pyfunction(default_weight = "1.0")]
#[text_signature = "(graph, /, weight_fn=None, default_weight=1.0)"]
fn digraph_adjacency_matrix(
    py: Python,
    graph: &digraph::PyDiGraph,
    weight_fn: Option<PyObject>,
    default_weight: f64,
) -> PyResult<PyObject> {
    let n = graph.node_count();
    let mut matrix = Array2::<f64>::zeros((n, n));
    for (i, j, weight) in get_edge_iter_with_weights(graph) {
        let edge_weight =
            weight_callable(py, &weight_fn, &weight, default_weight)?;
        matrix[[i, j]] += edge_weight;
    }
    Ok(matrix.into_pyarray(py).into())
}

/// Return the adjacency matrix for a PyGraph class
///
/// In the case where there are multiple edges between nodes the value in the
/// output matrix will be the sum of the edges' weights.
///
/// :param PyGraph graph: The graph used to generate the adjacency matrix from
/// :param weight_fn: A callable object (function, lambda, etc) which
///     will be passed the edge object and expected to return a ``float``. This
///     tells retworkx/rust how to extract a numerical weight as a ``float``
///     for edge object. Some simple examples are::
///
///         graph_adjacency_matrix(graph, weight_fn: lambda x: 1)
///
///     to return a weight of 1 for all edges. Also::
///
///         graph_adjacency_matrix(graph, weight_fn: lambda x: float(x))
///
///     to cast the edge object as a float as the weight. If this is not
///     specified a default value (either ``default_weight`` or 1) will be used
///     for all edges.
/// :param float default_weight: If ``weight_fn`` is not used this can be
///     optionally used to specify a default weight to use for all edges.
///
/// :return: The adjacency matrix for the input dag as a numpy array
/// :rtype: numpy.ndarray
#[pyfunction(default_weight = "1.0")]
#[text_signature = "(graph, /, weight_fn=None, default_weight=1.0)"]
fn graph_adjacency_matrix(
    py: Python,
    graph: &graph::PyGraph,
    weight_fn: Option<PyObject>,
    default_weight: f64,
) -> PyResult<PyObject> {
    let n = graph.node_count();
    let mut matrix = Array2::<f64>::zeros((n, n));
    for (i, j, weight) in get_edge_iter_with_weights(graph) {
        let edge_weight =
            weight_callable(py, &weight_fn, &weight, default_weight)?;
        matrix[[i, j]] += edge_weight;
        matrix[[j, i]] += edge_weight;
    }
    Ok(matrix.into_pyarray(py).into())
}

/// Return all simple paths between 2 nodes in a PyGraph object
///
/// A simple path is a path with no repeated nodes.
///
/// :param PyGraph graph: The graph to find the path in
/// :param int from: The node index to find the paths from
/// :param int to: The node index to find the paths to
/// :param int min_depth: The minimum depth of the path to include in the output
///     list of paths. By default all paths are included regardless of depth,
///     setting to 0 will behave like the default.
/// :param int cutoff: The maximum depth of path to include in the output list
///     of paths. By default includes all paths regardless of depth, setting to
///     0 will behave like default.
///
/// :returns: A list of lists where each inner list is a path of node indices
/// :rtype: list
#[pyfunction]
#[text_signature = "(graph, from, to, /, min=None, cutoff=None)"]
fn graph_all_simple_paths(
    graph: &graph::PyGraph,
    from: usize,
    to: usize,
    min_depth: Option<usize>,
    cutoff: Option<usize>,
) -> PyResult<Vec<Vec<usize>>> {
    let from_index = NodeIndex::new(from);
    if !graph.graph.contains_node(from_index) {
        return Err(InvalidNode::new_err(
            "The input index for 'from' is not a valid node index",
        ));
    }
    let to_index = NodeIndex::new(to);
    if !graph.graph.contains_node(to_index) {
        return Err(InvalidNode::new_err(
            "The input index for 'to' is not a valid node index",
        ));
    }
    let min_intermediate_nodes: usize = match min_depth {
        Some(depth) => depth - 2,
        None => 0,
    };
    let cutoff_petgraph: Option<usize> = cutoff.map(|depth| depth - 2);
    let result: Vec<Vec<usize>> = algo::all_simple_paths(
        graph,
        from_index,
        to_index,
        min_intermediate_nodes,
        cutoff_petgraph,
    )
    .map(|v: Vec<NodeIndex>| v.into_iter().map(|i| i.index()).collect())
    .collect();
    Ok(result)
}

/// Return all simple paths between 2 nodes in a PyDiGraph object
///
/// A simple path is a path with no repeated nodes.
///
/// :param PyDiGraph graph: The graph to find the path in
/// :param int from: The node index to find the paths from
/// :param int to: The node index to find the paths to
/// :param int min_depth: The minimum depth of the path to include in the output
///     list of paths. By default all paths are included regardless of depth,
///     sett to 0 will behave like the default.
/// :param int cutoff: The maximum depth of path to include in the output list
///     of paths. By default includes all paths regardless of depth, setting to
///     0 will behave like default.
///
/// :returns: A list of lists where each inner list is a path
/// :rtype: list
#[pyfunction]
#[text_signature = "(graph, from, to, /, min_depth=None, cutoff=None)"]
fn digraph_all_simple_paths(
    graph: &digraph::PyDiGraph,
    from: usize,
    to: usize,
    min_depth: Option<usize>,
    cutoff: Option<usize>,
) -> PyResult<Vec<Vec<usize>>> {
    let from_index = NodeIndex::new(from);
    if !graph.graph.contains_node(from_index) {
        return Err(InvalidNode::new_err(
            "The input index for 'from' is not a valid node index",
        ));
    }
    let to_index = NodeIndex::new(to);
    if !graph.graph.contains_node(to_index) {
        return Err(InvalidNode::new_err(
            "The input index for 'to' is not a valid node index",
        ));
    }
    let min_intermediate_nodes: usize = match min_depth {
        Some(depth) => depth - 2,
        None => 0,
    };
    let cutoff_petgraph: Option<usize> = cutoff.map(|depth| depth - 2);
    let result: Vec<Vec<usize>> = algo::all_simple_paths(
        graph,
        from_index,
        to_index,
        min_intermediate_nodes,
        cutoff_petgraph,
    )
    .map(|v: Vec<NodeIndex>| v.into_iter().map(|i| i.index()).collect())
    .collect();
    Ok(result)
}

fn weight_callable(
    py: Python,
    weight_fn: &Option<PyObject>,
    weight: &PyObject,
    default: f64,
) -> PyResult<f64> {
    match weight_fn {
        Some(weight_fn) => {
            let res = weight_fn.call1(py, (weight,))?;
            res.extract(py)
        }
        None => Ok(default),
    }
}

/// Find the shortest path from a node
///
/// This function will generate the shortest path from a source node using
/// Dijkstra's algorithm.
///
/// :param PyGraph graph:
/// :param int source: The node index to find paths from
/// :param int target: An optional target to find a path to
/// :param weight_fn: An optional weight function for an edge. It will accept
///     a single argument, the edge's weight object and will return a float which
///     will be used to represent the weight/cost of the edge
/// :param float default_weight: If ``weight_fn`` isn't specified this optional
///     float value will be used for the weight/cost of each edge.
/// :param bool as_undirected: If set to true the graph will be treated as
///     undirected for finding the shortest path.
///
/// :return: Dictionary of paths. The keys are destination node indices and
///     the dict values are lists of node indices making the path.
/// :rtype: dict
#[pyfunction(default_weight = "1.0", as_undirected = "false")]
#[text_signature = "(graph, source, /, target=None weight_fn=None, default_weight=1.0)"]
pub fn graph_dijkstra_shortest_paths(
    py: Python,
    graph: &graph::PyGraph,
    source: usize,
    target: Option<usize>,
    weight_fn: Option<PyObject>,
    default_weight: f64,
) -> PyResult<PyObject> {
    let start = NodeIndex::new(source);
    let goal_index: Option<NodeIndex> = target.map(NodeIndex::new);
    let mut paths: HashMap<NodeIndex, Vec<NodeIndex>> =
        HashMap::with_capacity(graph.node_count());
    dijkstra::dijkstra(
        graph,
        start,
        goal_index,
        |e| weight_callable(py, &weight_fn, e.weight(), default_weight),
        Some(&mut paths),
    )?;

    let out_dict = PyDict::new(py);
    for (index, value) in paths {
        let int_index = index.index();
        if int_index == source {
            continue;
        }
        if (target.is_some() && target.unwrap() == int_index)
            || target.is_none()
        {
            out_dict.set_item(
                int_index,
                value
                    .iter()
                    .map(|index| index.index())
                    .collect::<Vec<usize>>(),
            )?;
        }
    }
    Ok(out_dict.into())
}

/// Find the shortest path from a node
///
/// This function will generate the shortest path from a source node using
/// Dijkstra's algorithm.
///
/// :param PyDiGraph graph:
/// :param int source: The node index to find paths from
/// :param int target: An optional target path to find the path
/// :param weight_fn: An optional weight function for an edge. It will accept
///     a single argument, the edge's weight object and will return a float which
///     will be used to represent the weight/cost of the edge
/// :param float default_weight: If ``weight_fn`` isn't specified this optional
///     float value will be used for the weight/cost of each edge.
/// :param bool as_undirected: If set to true the graph will be treated as
///     undirected for finding the shortest path.
///
/// :return: Dictionary of paths. The keys are destination node indices and
///     the dict values are lists of node indices making the path.
/// :rtype: dict
#[pyfunction(default_weight = "1.0", as_undirected = "false")]
#[text_signature = "(graph, source, /, target=None weight_fn=None, default_weight=1.0, as_undirected=False)"]
pub fn digraph_dijkstra_shortest_paths(
    py: Python,
    graph: &digraph::PyDiGraph,
    source: usize,
    target: Option<usize>,
    weight_fn: Option<PyObject>,
    default_weight: f64,
    as_undirected: bool,
) -> PyResult<PyObject> {
    let start = NodeIndex::new(source);
    let goal_index: Option<NodeIndex> = target.map(NodeIndex::new);
    let mut paths: HashMap<NodeIndex, Vec<NodeIndex>> =
        HashMap::with_capacity(graph.node_count());
    if as_undirected {
        dijkstra::dijkstra(
            // TODO: Use petgraph undirected adapter after
            // https://github.com/petgraph/petgraph/pull/318 is available in
            // a petgraph release.
            &graph.to_undirected(py),
            start,
            goal_index,
            |e| weight_callable(py, &weight_fn, e.weight(), default_weight),
            Some(&mut paths),
        )?;
    } else {
        dijkstra::dijkstra(
            graph,
            start,
            goal_index,
            |e| weight_callable(py, &weight_fn, e.weight(), default_weight),
            Some(&mut paths),
        )?;
    }

    let out_dict = PyDict::new(py);
    for (index, value) in paths {
        let int_index = index.index();
        if int_index == source {
            continue;
        }
        if (target.is_some() && target.unwrap() == int_index)
            || target.is_none()
        {
            out_dict.set_item(
                int_index,
                value
                    .iter()
                    .map(|index| index.index())
                    .collect::<Vec<usize>>(),
            )?;
        }
    }
    Ok(out_dict.into())
}

/// Compute the lengths of the shortest paths for a PyGraph object using
/// Dijkstra's algorithm
///
/// :param PyGraph graph: The input graph to use
/// :param int node: The node index to use as the source for finding the
///     shortest paths from
/// :param edge_cost_fn: A python callable that will take in 1 parameter, an
///     edge's data object and will return a float that represents the
///     cost/weight of that edge. It must be non-negative
/// :param int goal: An optional node index to use as the end of the path.
///     When specified the traversal will stop when the goal is reached and
///     the output dictionary will only have a single entry with the length
///     of the shortest path to the goal node.
///
/// :returns: A dictionary of the shortest paths from the provided node where
///     the key is the node index of the end of the path and the value is the
///     cost/sum of the weights of path
/// :rtype: dict
#[pyfunction]
#[text_signature = "(graph, node, edge_cost_fn, /, goal=None)"]
fn graph_dijkstra_shortest_path_lengths(
    py: Python,
    graph: &graph::PyGraph,
    node: usize,
    edge_cost_fn: PyObject,
    goal: Option<usize>,
) -> PyResult<PyObject> {
    let edge_cost_callable = |a: &PyObject| -> PyResult<f64> {
        let res = edge_cost_fn.call1(py, (a,))?;
        let raw = res.to_object(py);
        raw.extract(py)
    };

    let start = NodeIndex::new(node);
    let goal_index: Option<NodeIndex> = goal.map(NodeIndex::new);

    let res = dijkstra::dijkstra(
        graph,
        start,
        goal_index,
        |e| edge_cost_callable(e.weight()),
        None,
    )?;
    let out_dict = PyDict::new(py);
    for (index, value) in res {
        let int_index = index.index();
        if int_index == node {
            continue;
        }
        if (goal.is_some() && goal.unwrap() == int_index) || goal.is_none() {
            out_dict.set_item(int_index, value)?;
        }
    }
    Ok(out_dict.into())
}

/// Compute the lengths of the shortest paths for a PyDiGraph object using
/// Dijkstra's algorithm
///
/// :param PyDiGraph graph: The input graph to use
/// :param int node: The node index to use as the source for finding the
///     shortest paths from
/// :param edge_cost_fn: A python callable that will take in 1 parameter, an
///     edge's data object and will return a float that represents the
///     cost/weight of that edge. It must be non-negative
/// :param int goal: An optional node index to use as the end of the path.
///     When specified the traversal will stop when the goal is reached and
///     the output dictionary will only have a single entry with the length
///     of the shortest path to the goal node.
///
/// :returns: A dictionary of the shortest paths from the provided node where
///     the key is the node index of the end of the path and the value is the
///     cost/sum of the weights of path
/// :rtype: dict
#[pyfunction]
#[text_signature = "(graph, node, edge_cost_fn, /, goal=None)"]
fn digraph_dijkstra_shortest_path_lengths(
    py: Python,
    graph: &digraph::PyDiGraph,
    node: usize,
    edge_cost_fn: PyObject,
    goal: Option<usize>,
) -> PyResult<PyObject> {
    let edge_cost_callable = |a: &PyObject| -> PyResult<f64> {
        let res = edge_cost_fn.call1(py, (a,))?;
        let raw = res.to_object(py);
        raw.extract(py)
    };

    let start = NodeIndex::new(node);
    let goal_index: Option<NodeIndex> = goal.map(NodeIndex::new);

    let res = dijkstra::dijkstra(
        graph,
        start,
        goal_index,
        |e| edge_cost_callable(e.weight()),
        None,
    )?;
    let out_dict = PyDict::new(py);
    for (index, value) in res {
        let int_index = index.index();
        if int_index == node {
            continue;
        }
        if (goal.is_some() && goal.unwrap() == int_index) || goal.is_none() {
            out_dict.set_item(int_index, value)?;
        }
    }
    Ok(out_dict.into())
}

/// Compute the A* shortest path for a PyGraph
///
/// :param PyGraph graph: The input graph to use
/// :param int node: The node index to compute the path from
/// :param goal_fn: A python callable that will take in 1 parameter, a node's data
///     object and will return a boolean which will be True if it is the finish
///     node.
/// :param edge_cost_fn: A python callable that will take in 1 parameter, an edge's
///     data object and will return a float that represents the cost of that
///     edge. It must be non-negative.
/// :param estimate_cost_fn: A python callable that will take in 1 parameter, a
///     node's data object and will return a float which represents the estimated
///     cost for the next node. The return must be non-negative. For the
///     algorithm to find the actual shortest path, it should be admissible,
///     meaning that it should never overestimate the actual cost to get to the
///     nearest goal node.
///
/// :returns: The computed shortest path between node and finish as a list
///     of node indices.
/// :rtype: NodeIndices
#[pyfunction]
#[text_signature = "(graph, node, goal_fn, edge_cost, estimate_cost, /)"]
fn graph_astar_shortest_path(
    py: Python,
    graph: &graph::PyGraph,
    node: usize,
    goal_fn: PyObject,
    edge_cost_fn: PyObject,
    estimate_cost_fn: PyObject,
) -> PyResult<NodeIndices> {
    let goal_fn_callable = |a: &PyObject| -> PyResult<bool> {
        let res = goal_fn.call1(py, (a,))?;
        let raw = res.to_object(py);
        let output: bool = raw.extract(py)?;
        Ok(output)
    };

    let edge_cost_callable = |a: &PyObject| -> PyResult<f64> {
        let res = edge_cost_fn.call1(py, (a,))?;
        let raw = res.to_object(py);
        let output: f64 = raw.extract(py)?;
        Ok(output)
    };

    let estimate_cost_callable = |a: &PyObject| -> PyResult<f64> {
        let res = estimate_cost_fn.call1(py, (a,))?;
        let raw = res.to_object(py);
        let output: f64 = raw.extract(py)?;
        Ok(output)
    };
    let start = NodeIndex::new(node);

    let astar_res = astar::astar(
        graph,
        start,
        |f| goal_fn_callable(graph.graph.node_weight(f).unwrap()),
        |e| edge_cost_callable(e.weight()),
        |estimate| {
            estimate_cost_callable(graph.graph.node_weight(estimate).unwrap())
        },
    )?;
    let path = match astar_res {
        Some(path) => path,
        None => {
            return Err(NoPathFound::new_err(
                "No path found that satisfies goal_fn",
            ))
        }
    };
    Ok(NodeIndices {
        nodes: path.1.into_iter().map(|x| x.index()).collect(),
    })
}

/// Compute the A* shortest path for a PyDiGraph
///
/// :param PyDiGraph graph: The input graph to use
/// :param int node: The node index to compute the path from
/// :param goal_fn: A python callable that will take in 1 parameter, a node's
///     data object and will return a boolean which will be True if it is the
///     finish node.
/// :param edge_cost_fn: A python callable that will take in 1 parameter, an
///     edge's data object and will return a float that represents the cost of
///     that edge. It must be non-negative.
/// :param estimate_cost_fn: A python callable that will take in 1 parameter, a
///     node's data object and will return a float which represents the
///     estimated cost for the next node. The return must be non-negative. For
///     the algorithm to find the actual shortest path, it should be
///     admissible, meaning that it should never overestimate the actual cost
///     to get to the nearest goal node.
///
/// :return: The computed shortest path between node and finish as a list
///     of node indices.
/// :rtype: NodeIndices
#[pyfunction]
#[text_signature = "(graph, node, goal_fn, edge_cost, estimate_cost, /)"]
fn digraph_astar_shortest_path(
    py: Python,
    graph: &digraph::PyDiGraph,
    node: usize,
    goal_fn: PyObject,
    edge_cost_fn: PyObject,
    estimate_cost_fn: PyObject,
) -> PyResult<NodeIndices> {
    let goal_fn_callable = |a: &PyObject| -> PyResult<bool> {
        let res = goal_fn.call1(py, (a,))?;
        let raw = res.to_object(py);
        let output: bool = raw.extract(py)?;
        Ok(output)
    };

    let edge_cost_callable = |a: &PyObject| -> PyResult<f64> {
        let res = edge_cost_fn.call1(py, (a,))?;
        let raw = res.to_object(py);
        let output: f64 = raw.extract(py)?;
        Ok(output)
    };

    let estimate_cost_callable = |a: &PyObject| -> PyResult<f64> {
        let res = estimate_cost_fn.call1(py, (a,))?;
        let raw = res.to_object(py);
        let output: f64 = raw.extract(py)?;
        Ok(output)
    };
    let start = NodeIndex::new(node);

    let astar_res = astar::astar(
        graph,
        start,
        |f| goal_fn_callable(graph.graph.node_weight(f).unwrap()),
        |e| edge_cost_callable(e.weight()),
        |estimate| {
            estimate_cost_callable(graph.graph.node_weight(estimate).unwrap())
        },
    )?;
    let path = match astar_res {
        Some(path) => path,
        None => {
            return Err(NoPathFound::new_err(
                "No path found that satisfies goal_fn",
            ))
        }
    };
    Ok(NodeIndices {
        nodes: path.1.into_iter().map(|x| x.index()).collect(),
    })
}

/// Return a :math:`G_{np}` directed random graph, also known as an
/// Erdős-Rényi graph or a binomial graph.
///
/// For number of nodes :math:`n` and probability :math:`p`, the :math:`G_{n,p}`
/// graph algorithm creates :math:`n` nodes, and for all the :math:`n (n - 1)` possible edges,
/// each edge is created independently with probability :math:`p`.
/// In general, for any probability :math:`p`, the expected number of edges returned
/// is :math:`m = p n (n - 1)`. If :math:`p = 0` or :math:`p = 1`, the returned
/// graph is not random and will always be an empty or a complete graph respectively.
/// An empty graph has zero edges and a complete directed graph has :math:`n (n - 1)` edges.
/// The run time is :math:`O(n + m)` where :math:`m` is the expected number of edges mentioned above.
/// When :math:`p = 0`, run time always reduces to :math:`O(n)`, as the lower bound.
/// When :math:`p = 1`, run time always goes to :math:`O(n + n (n - 1))`, as the upper bound.
/// For other probabilities, this algorithm [1]_ runs in :math:`O(n + m)` time.
///
/// For :math:`0 < p < 1`, the algorithm is based on the implementation of the networkx function
/// ``fast_gnp_random_graph`` [2]_
///
/// :param int num_nodes: The number of nodes to create in the graph
/// :param float probability: The probability of creating an edge between two nodes
/// :param int seed: An optional seed to use for the random number generator
///
/// :return: A PyDiGraph object
/// :rtype: PyDiGraph
///
/// .. [1] Vladimir Batagelj and Ulrik Brandes,
///    "Efficient generation of large random networks",
///    Phys. Rev. E, 71, 036113, 2005.
/// .. [2] https://github.com/networkx/networkx/blob/networkx-2.4/networkx/generators/random_graphs.py#L49-L120
#[pyfunction]
#[text_signature = "(num_nodes, probability, seed=None, /)"]
pub fn directed_gnp_random_graph(
    py: Python,
    num_nodes: isize,
    probability: f64,
    seed: Option<u64>,
) -> PyResult<digraph::PyDiGraph> {
    if num_nodes <= 0 {
        return Err(PyValueError::new_err("num_nodes must be > 0"));
    }
    let mut rng: Pcg64 = match seed {
        Some(seed) => Pcg64::seed_from_u64(seed),
        None => Pcg64::from_entropy(),
    };
    let mut inner_graph = StableDiGraph::<PyObject, PyObject>::new();
    for x in 0..num_nodes {
        inner_graph.add_node(x.to_object(py));
    }
    if !(0.0..=1.0).contains(&probability) {
        return Err(PyValueError::new_err(
            "Probability out of range, must be 0 <= p <= 1",
        ));
    }
    if probability > 0.0 {
        if (probability - 1.0).abs() < std::f64::EPSILON {
            for u in 0..num_nodes {
                for v in 0..num_nodes {
                    if u != v {
                        // exclude self-loops
                        let u_index = NodeIndex::new(u as usize);
                        let v_index = NodeIndex::new(v as usize);
                        inner_graph.add_edge(u_index, v_index, py.None());
                    }
                }
            }
        } else {
            let mut v: isize = 0;
            let mut w: isize = -1;
            let lp: f64 = (1.0 - probability).ln();

            let between = Uniform::new(0.0, 1.0);
            while v < num_nodes {
                let random: f64 = between.sample(&mut rng);
                let lr: f64 = (1.0 - random).ln();
                let ratio: isize = (lr / lp) as isize;
                w = w + 1 + ratio;
                // avoid self loops
                if v == w {
                    w += 1;
                }
                while v < num_nodes && num_nodes <= w {
                    w -= v;
                    v += 1;
                    // avoid self loops
                    if v == w {
                        w -= v;
                        v += 1;
                    }
                }
                if v < num_nodes {
                    let v_index = NodeIndex::new(v as usize);
                    let w_index = NodeIndex::new(w as usize);
                    inner_graph.add_edge(v_index, w_index, py.None());
                }
            }
        }
    }

    let graph = digraph::PyDiGraph {
        graph: inner_graph,
        cycle_state: algo::DfsSpace::default(),
        check_cycle: false,
        node_removed: false,
        multigraph: true,
    };
    Ok(graph)
}

/// Return a :math:`G_{np}` random undirected graph, also known as an
/// Erdős-Rényi graph or a binomial graph.
///
/// For number of nodes :math:`n` and probability :math:`p`, the :math:`G_{n,p}`
/// graph algorithm creates :math:`n` nodes, and for all the :math:`n (n - 1)/2` possible edges,
/// each edge is created independently with probability :math:`p`.
/// In general, for any probability :math:`p`, the expected number of edges returned
/// is :math:`m = p n (n - 1)/2`. If :math:`p = 0` or :math:`p = 1`, the returned
/// graph is not random and will always be an empty or a complete graph respectively.
/// An empty graph has zero edges and a complete undirected graph has :math:`n (n - 1)/2` edges.
/// The run time is :math:`O(n + m)` where :math:`m` is the expected number of edges mentioned above.
/// When :math:`p = 0`, run time always reduces to :math:`O(n)`, as the lower bound.
/// When :math:`p = 1`, run time always goes to :math:`O(n + n (n - 1)/2)`, as the upper bound.
/// For other probabilities, this algorithm [1]_ runs in :math:`O(n + m)` time.
///
/// For :math:`0 < p < 1`, the algorithm is based on the implementation of the networkx function
/// ``fast_gnp_random_graph`` [2]_
///
/// :param int num_nodes: The number of nodes to create in the graph
/// :param float probability: The probability of creating an edge between two nodes
/// :param int seed: An optional seed to use for the random number generator
///
/// :return: A PyGraph object
/// :rtype: PyGraph
///
/// .. [1] Vladimir Batagelj and Ulrik Brandes,
///    "Efficient generation of large random networks",
///    Phys. Rev. E, 71, 036113, 2005.
/// .. [2] https://github.com/networkx/networkx/blob/networkx-2.4/networkx/generators/random_graphs.py#L49-L120
#[pyfunction]
#[text_signature = "(num_nodes, probability, seed=None, /)"]
pub fn undirected_gnp_random_graph(
    py: Python,
    num_nodes: isize,
    probability: f64,
    seed: Option<u64>,
) -> PyResult<graph::PyGraph> {
    if num_nodes <= 0 {
        return Err(PyValueError::new_err("num_nodes must be > 0"));
    }
    let mut rng: Pcg64 = match seed {
        Some(seed) => Pcg64::seed_from_u64(seed),
        None => Pcg64::from_entropy(),
    };
    let mut inner_graph = StableUnGraph::<PyObject, PyObject>::default();
    for x in 0..num_nodes {
        inner_graph.add_node(x.to_object(py));
    }
    if !(0.0..=1.0).contains(&probability) {
        return Err(PyValueError::new_err(
            "Probability out of range, must be 0 <= p <= 1",
        ));
    }
    if probability > 0.0 {
        if (probability - 1.0).abs() < std::f64::EPSILON {
            for u in 0..num_nodes {
                for v in u + 1..num_nodes {
                    let u_index = NodeIndex::new(u as usize);
                    let v_index = NodeIndex::new(v as usize);
                    inner_graph.add_edge(u_index, v_index, py.None());
                }
            }
        } else {
            let mut v: isize = 1;
            let mut w: isize = -1;
            let lp: f64 = (1.0 - probability).ln();

            let between = Uniform::new(0.0, 1.0);
            while v < num_nodes {
                let random: f64 = between.sample(&mut rng);
                let lr = (1.0 - random).ln();
                let ratio: isize = (lr / lp) as isize;
                w = w + 1 + ratio;
                while w >= v && v < num_nodes {
                    w -= v;
                    v += 1;
                }
                if v < num_nodes {
                    let v_index = NodeIndex::new(v as usize);
                    let w_index = NodeIndex::new(w as usize);
                    inner_graph.add_edge(v_index, w_index, py.None());
                }
            }
        }
    }

    let graph = graph::PyGraph {
        graph: inner_graph,
        node_removed: false,
        multigraph: true,
    };
    Ok(graph)
}

/// Return a :math:`G_{nm}` of a directed graph
///
/// Generates a random directed graph out of all the possible graphs with :math:`n` nodes and
/// :math:`m` edges. The generated graph will not be a multigraph and will not have self loops.
///
/// For :math:`n` nodes, the maximum edges that can be returned is :math:`n (n - 1)`.
/// Passing :math:`m` higher than that will still return the maximum number of edges.
/// If :math:`m = 0`, the returned graph will always be empty (no edges).
/// When a seed is provided, the results are reproducible. Passing a seed when :math:`m = 0`
/// or :math:`m >= n (n - 1)` has no effect, as the result will always be an empty or a complete graph respectively.
///
/// This algorithm has a time complexity of :math:`O(n + m)`
///
/// :param int num_nodes: The number of nodes to create in the graph
/// :param int num_edges: The number of edges to create in the graph
/// :param int seed: An optional seed to use for the random number generator
///
/// :return: A PyDiGraph object
/// :rtype: PyDiGraph
///
#[pyfunction]
#[text_signature = "(num_nodes, num_edges, seed=None, /)"]
pub fn directed_gnm_random_graph(
    py: Python,
    num_nodes: isize,
    num_edges: isize,
    seed: Option<u64>,
) -> PyResult<digraph::PyDiGraph> {
    if num_nodes <= 0 {
        return Err(PyValueError::new_err("num_nodes must be > 0"));
    }
    if num_edges < 0 {
        return Err(PyValueError::new_err("num_edges must be >= 0"));
    }
    let mut rng: Pcg64 = match seed {
        Some(seed) => Pcg64::seed_from_u64(seed),
        None => Pcg64::from_entropy(),
    };
    let mut inner_graph = StableDiGraph::<PyObject, PyObject>::new();
    for x in 0..num_nodes {
        inner_graph.add_node(x.to_object(py));
    }
    // if number of edges to be created is >= max,
    // avoid randomly missed trials and directly add edges between every node
    if num_edges >= num_nodes * (num_nodes - 1) {
        for u in 0..num_nodes {
            for v in 0..num_nodes {
                // avoid self-loops
                if u != v {
                    let u_index = NodeIndex::new(u as usize);
                    let v_index = NodeIndex::new(v as usize);
                    inner_graph.add_edge(u_index, v_index, py.None());
                }
            }
        }
    } else {
        let mut created_edges: isize = 0;
        let between = Uniform::new(0, num_nodes);
        while created_edges < num_edges {
            let u = between.sample(&mut rng);
            let v = between.sample(&mut rng);
            let u_index = NodeIndex::new(u as usize);
            let v_index = NodeIndex::new(v as usize);
            // avoid self-loops and multi-graphs
            if u != v && inner_graph.find_edge(u_index, v_index).is_none() {
                inner_graph.add_edge(u_index, v_index, py.None());
                created_edges += 1;
            }
        }
    }
    let graph = digraph::PyDiGraph {
        graph: inner_graph,
        cycle_state: algo::DfsSpace::default(),
        check_cycle: false,
        node_removed: false,
        multigraph: true,
    };
    Ok(graph)
}

/// Return a :math:`G_{nm}` of an undirected graph
///
/// Generates a random undirected graph out of all the possible graphs with :math:`n` nodes and
/// :math:`m` edges. The generated graph will not be a multigraph and will not have self loops.
///
/// For :math:`n` nodes, the maximum edges that can be returned is :math:`n (n - 1)/2`.
/// Passing :math:`m` higher than that will still return the maximum number of edges.
/// If :math:`m = 0`, the returned graph will always be empty (no edges).
/// When a seed is provided, the results are reproducible. Passing a seed when :math:`m = 0`
/// or :math:`m >= n (n - 1)/2` has no effect, as the result will always be an empty or a complete graph respectively.
///
/// This algorithm has a time complexity of :math:`O(n + m)`
///
/// :param int num_nodes: The number of nodes to create in the graph
/// :param int num_edges: The number of edges to create in the graph
/// :param int seed: An optional seed to use for the random number generator
///
/// :return: A PyGraph object
/// :rtype: PyGraph

#[pyfunction]
#[text_signature = "(num_nodes, probability, seed=None, /)"]
pub fn undirected_gnm_random_graph(
    py: Python,
    num_nodes: isize,
    num_edges: isize,
    seed: Option<u64>,
) -> PyResult<graph::PyGraph> {
    if num_nodes <= 0 {
        return Err(PyValueError::new_err("num_nodes must be > 0"));
    }
    if num_edges < 0 {
        return Err(PyValueError::new_err("num_edges must be >= 0"));
    }
    let mut rng: Pcg64 = match seed {
        Some(seed) => Pcg64::seed_from_u64(seed),
        None => Pcg64::from_entropy(),
    };
    let mut inner_graph = StableUnGraph::<PyObject, PyObject>::default();
    for x in 0..num_nodes {
        inner_graph.add_node(x.to_object(py));
    }
    // if number of edges to be created is >= max,
    // avoid randomly missed trials and directly add edges between every node
    if num_edges >= num_nodes * (num_nodes - 1) / 2 {
        for u in 0..num_nodes {
            for v in u + 1..num_nodes {
                let u_index = NodeIndex::new(u as usize);
                let v_index = NodeIndex::new(v as usize);
                inner_graph.add_edge(u_index, v_index, py.None());
            }
        }
    } else {
        let mut created_edges: isize = 0;
        let between = Uniform::new(0, num_nodes);
        while created_edges < num_edges {
            let u = between.sample(&mut rng);
            let v = between.sample(&mut rng);
            let u_index = NodeIndex::new(u as usize);
            let v_index = NodeIndex::new(v as usize);
            // avoid self-loops and multi-graphs
            if u != v && inner_graph.find_edge(u_index, v_index).is_none() {
                inner_graph.add_edge(u_index, v_index, py.None());
                created_edges += 1;
            }
        }
    }
    let graph = graph::PyGraph {
        graph: inner_graph,
        node_removed: false,
        multigraph: true,
    };
    Ok(graph)
}

/// Return a list of cycles which form a basis for cycles of a given PyGraph
///
/// A basis for cycles of a graph is a minimal collection of
/// cycles such that any cycle in the graph can be written
/// as a sum of cycles in the basis.  Here summation of cycles
/// is defined as the exclusive or of the edges.
///
/// This is adapted from algorithm CACM 491 [1]_.
///
/// :param PyGraph graph: The graph to find the cycle basis in
/// :param int root: Optional index for starting node for basis
///
/// :returns: A list of cycle lists. Each list is a list of node ids which
///     forms a cycle (loop) in the input graph
/// :rtype: list
///
/// .. [1] Paton, K. An algorithm for finding a fundamental set of
///    cycles of a graph. Comm. ACM 12, 9 (Sept 1969), 514-518.
#[pyfunction]
#[text_signature = "(graph, /, root=None)"]
pub fn cycle_basis(
    graph: &graph::PyGraph,
    root: Option<usize>,
) -> Vec<Vec<usize>> {
    let mut root_node = root;
    let mut graph_nodes: HashSet<NodeIndex> =
        graph.graph.node_indices().collect();
    let mut cycles: Vec<Vec<usize>> = Vec::new();
    while !graph_nodes.is_empty() {
        let temp_value: NodeIndex;
        // If root_node is not set get an arbitrary node from the set of graph
        // nodes we've not "examined"
        let root_index = match root_node {
            Some(root_value) => NodeIndex::new(root_value),
            None => {
                temp_value = *graph_nodes.iter().next().unwrap();
                graph_nodes.remove(&temp_value);
                temp_value
            }
        };
        // Stack (ie "pushdown list") of vertices already in the spanning tree
        let mut stack: Vec<NodeIndex> = vec![root_index];
        // Map of node index to predecessor node index
        let mut pred: HashMap<NodeIndex, NodeIndex> = HashMap::new();
        pred.insert(root_index, root_index);
        // Set of examined nodes during this iteration
        let mut used: HashMap<NodeIndex, HashSet<NodeIndex>> = HashMap::new();
        used.insert(root_index, HashSet::new());
        // Walk the spanning tree
        while !stack.is_empty() {
            // Use the last element added so that cycles are easier to find
            let z = stack.pop().unwrap();
            for neighbor in graph.graph.neighbors(z) {
                // A new node was encountered:
                if !used.contains_key(&neighbor) {
                    pred.insert(neighbor, z);
                    stack.push(neighbor);
                    let mut temp_set: HashSet<NodeIndex> = HashSet::new();
                    temp_set.insert(z);
                    used.insert(neighbor, temp_set);
                // A self loop:
                } else if z == neighbor {
                    let cycle: Vec<usize> = vec![z.index()];
                    cycles.push(cycle);
                // A cycle was found:
                } else if !used.get(&z).unwrap().contains(&neighbor) {
                    let pn = used.get(&neighbor).unwrap();
                    let mut cycle: Vec<NodeIndex> = vec![neighbor, z];
                    let mut p = pred.get(&z).unwrap();
                    while !pn.contains(p) {
                        cycle.push(*p);
                        p = pred.get(p).unwrap();
                    }
                    cycle.push(*p);
                    cycles.push(cycle.iter().map(|x| x.index()).collect());
                    let neighbor_set = used.get_mut(&neighbor).unwrap();
                    neighbor_set.insert(z);
                }
            }
        }
        let mut temp_hashset: HashSet<NodeIndex> = HashSet::new();
        for key in pred.keys() {
            temp_hashset.insert(*key);
        }
        graph_nodes = graph_nodes.difference(&temp_hashset).copied().collect();
        root_node = None;
    }
    cycles
}

/// Compute a maximum-weighted matching for a :class:`~retworkx.PyGraph`
///
/// A matching is a subset of edges in which no node occurs more than once.
/// The weight of a matching is the sum of the weights of its edges.
/// A maximal matching cannot add more edges and still be a matching.
/// The cardinality of a matching is the number of matched edges.
///
/// This function takes time :math:`O(n^3)` where ``n`` is the number of nodes
/// in the graph.
///
/// This method is based on the "blossom" method for finding augmenting
/// paths and the "primal-dual" method for finding a matching of maximum
/// weight, both methods invented by Jack Edmonds [1]_.
///
/// :param PyGraph graph: The undirected graph to compute the max weight
///     matching for. Expects to have no parallel edges (multigraphs are
///     untested currently).
/// :param bool max_cardinality: If True, compute the maximum-cardinality
///     matching with maximum weight among all maximum-cardinality matchings.
///     Defaults False.
/// :param callable weight_fn: An optional callable that will be passed a
///     single argument the edge object for each edge in the graph. It is
///     expected to return an ``int`` weight for that edge. For example,
///     if the weights are all integers you can use: ``lambda x: x``. If not
///     specified the value for ``default_weight`` will be used for all
///     edge weights.
/// :param int default_weight: The ``int`` value to use for all edge weights
///     in the graph if ``weight_fn`` is not specified. Defaults to ``1``.
/// :param bool verify_optimum: A boolean flag to run a check that the found
///     solution is optimum. If set to true an exception will be raised if
///     the found solution is not optimum. This is mostly useful for testing.
///
/// :returns: A set of tuples ofthe matching, Note that only a single
///     direction will be listed in the output, for example:
///     ``{(0, 1),}``.
/// :rtype: set
///
/// .. [1] "Efficient Algorithms for Finding Maximum Matching in Graphs",
///     Zvi Galil, ACM Computing Surveys, 1986.
///
#[pyfunction(
    max_cardinality = "false",
    default_weight = 1,
    verify_optimum = "false"
)]
#[text_signature = "(graph, /, max_cardinality=False, weight_fn=None, default_weight=1, verify_optimum=False)"]
pub fn max_weight_matching(
    py: Python,
    graph: &graph::PyGraph,
    max_cardinality: bool,
    weight_fn: Option<PyObject>,
    default_weight: i128,
    verify_optimum: bool,
) -> PyResult<HashSet<(usize, usize)>> {
    max_weight_matching::max_weight_matching(
        py,
        graph,
        max_cardinality,
        weight_fn,
        default_weight,
        verify_optimum,
    )
}

/// Compute the strongly connected components for a directed graph
///
/// This function is implemented using Kosaraju's algorithm
///
/// :param PyDiGraph graph: The input graph to find the strongly connected
///     components for.
///
/// :return: A list of list of node ids for strongly connected components
/// :rtype: list
#[pyfunction]
#[text_signature = "(graph, /)"]
pub fn strongly_connected_components(
    graph: &digraph::PyDiGraph,
) -> Vec<Vec<usize>> {
    algo::kosaraju_scc(graph)
        .iter()
        .map(|x| x.iter().map(|id| id.index()).collect())
        .collect()
}

/// Return the first cycle encountered during DFS of a given PyDiGraph,
/// empty list is returned if no cycle is found
///
/// :param PyDiGraph graph: The graph to find the cycle in
/// :param int source: Optional index to find a cycle for. If not specified an
///     arbitrary node will be selected from the graph.
///
/// :returns: A list describing the cycle. The index of node ids which
///     forms a cycle (loop) in the input graph
/// :rtype: EdgeList
#[pyfunction]
#[text_signature = "(graph, /, source=None)"]
pub fn digraph_find_cycle(
    graph: &digraph::PyDiGraph,
    source: Option<usize>,
) -> EdgeList {
    let mut graph_nodes: HashSet<NodeIndex> =
        graph.graph.node_indices().collect();
    let mut cycle: Vec<(usize, usize)> =
        Vec::with_capacity(graph.graph.edge_count());
    let temp_value: NodeIndex;
    // If source is not set get an arbitrary node from the set of graph
    // nodes we've not "examined"
    let source_index = match source {
        Some(source_value) => NodeIndex::new(source_value),
        None => {
            temp_value = *graph_nodes.iter().next().unwrap();
            graph_nodes.remove(&temp_value);
            temp_value
        }
    };

    // Stack (ie "pushdown list") of vertices already in the spanning tree
    let mut stack: Vec<NodeIndex> = vec![source_index];
    // map to store parent of a node
    let mut pred: HashMap<NodeIndex, NodeIndex> = HashMap::new();
    // a node is in the visiting set if at least one of its child is unexamined
    let mut visiting = HashSet::new();
    // a node is in visited set if all of its children have been examined
    let mut visited = HashSet::new();
    while !stack.is_empty() {
        let mut z = *stack.last().unwrap();
        visiting.insert(z);

        let children = graph
            .graph
            .neighbors_directed(z, petgraph::Direction::Outgoing);

        for child in children {
            //cycle is found
            if visiting.contains(&child) {
                cycle.push((z.index(), child.index()));
                //backtrack
                loop {
                    if z == child {
                        cycle.reverse();
                        break;
                    }
                    cycle.push((pred[&z].index(), z.index()));
                    z = pred[&z];
                }
                return EdgeList { edges: cycle };
            }
            //if an unexplored node is encountered
            if !visited.contains(&child) {
                stack.push(child);
                pred.insert(child, z);
            }
        }

        let top = *stack.last().unwrap();
        //if no further children and explored, move to visited
        if top.index() == z.index() {
            stack.pop();
            visiting.remove(&z);
            visited.insert(z);
        }
    }
    EdgeList { edges: cycle }
}

fn _inner_is_matching(
    graph: &graph::PyGraph,
    matching: &HashSet<(usize, usize)>,
) -> bool {
    let has_edge = |e: &(usize, usize)| -> bool {
        graph
            .graph
            .contains_edge(NodeIndex::new(e.0), NodeIndex::new(e.1))
    };

    if !matching.iter().all(|e| has_edge(e)) {
        return false;
    }
    let mut found: HashSet<usize> = HashSet::with_capacity(2 * matching.len());
    for (v1, v2) in matching {
        if found.contains(v1) || found.contains(v2) {
            return false;
        }
        found.insert(*v1);
        found.insert(*v2);
    }
    true
}

/// Check if matching is valid for graph
///
/// A *matching* in a graph is a set of edges in which no two distinct
/// edges share a common endpoint.
///
/// :param PyDiGraph graph: The graph to check if the matching is valid for
/// :param set matching: A set of node index tuples for each edge in the
///     matching.
///
/// :returns: Whether the provided matching is a valid matching for the graph
/// :rtype: bool
#[pyfunction]
#[text_signature = "(graph, matching, /)"]
pub fn is_matching(
    graph: &graph::PyGraph,
    matching: HashSet<(usize, usize)>,
) -> bool {
    _inner_is_matching(graph, &matching)
}

/// Check if a matching is a maximal (**not** maximum) matching for a graph
///
/// A *maximal matching* in a graph is a matching in which adding any
/// edge would cause the set to no longer be a valid matching.
///
/// .. note::
///
///   This is not checking for a *maximum* (globally optimal) matching, but
///   a *maximal* (locally optimal) matching.
///
/// :param PyDiGraph graph: The graph to check if the matching is maximal for.
/// :param set matching: A set of node index tuples for each edge in the
///     matching.
///
/// :returns: Whether the provided matching is a valid matching and whether it
///     is maximal or not.
/// :rtype: bool
#[pyfunction]
#[text_signature = "(graph, matching, /)"]
pub fn is_maximal_matching(
    graph: &graph::PyGraph,
    matching: HashSet<(usize, usize)>,
) -> bool {
    if !_inner_is_matching(graph, &matching) {
        return false;
    }
    let edge_list: HashSet<[usize; 2]> = graph
        .edge_references()
        .map(|edge| {
            let mut tmp_array = [edge.source().index(), edge.target().index()];
            tmp_array.sort_unstable();
            tmp_array
        })
        .collect();
    let matched_edges: HashSet<[usize; 2]> = matching
        .iter()
        .map(|edge| {
            let mut tmp_array = [edge.0, edge.1];
            tmp_array.sort_unstable();
            tmp_array
        })
        .collect();
    let mut unmatched_edges = edge_list.difference(&matched_edges);
    unmatched_edges.all(|e| {
        let mut tmp_set = matching.clone();
        tmp_set.insert((e[0], e[1]));
        !_inner_is_matching(graph, &tmp_set)
    })
}

fn _graph_triangles(graph: &graph::PyGraph, node: usize) -> (usize, usize) {
    let mut triangles: usize = 0;

    let index = NodeIndex::new(node);
    let mut neighbors: HashSet<NodeIndex> =
        graph.graph.neighbors(index).collect();
    neighbors.remove(&index);

    for nodev in &neighbors {
        triangles += graph
            .graph
            .neighbors(*nodev)
            .filter(|&x| (x != *nodev) && neighbors.contains(&x))
            .count();
    }

    let d: usize = neighbors.len();
    let triples: usize = match d {
        0 => 0,
        _ => (d * (d - 1)) / 2,
    };

    (triangles / 2, triples)
}

/// Compute the transitivity of an undirected graph.
///
/// The transitivity of a graph is defined as:
///
/// .. math::
///     `c=3 \times \frac{\text{number of triangles}}{\text{number of connected triples}}`
///
/// A “connected triple” means a single vertex with
/// edges running to an unordered pair of others.
///
/// This function is multithreaded and will run
/// launch a thread pool with threads equal to the number of CPUs by default.
/// You can tune the number of threads with the ``RAYON_NUM_THREADS``
/// environment variable. For example, setting ``RAYON_NUM_THREADS=4`` would
/// limit the thread pool to 4 threads.
///
/// .. note::
///
///     The function implicitly assumes that there are no parallel edges
///     or self loops. It may produce incorrect/unexpected results if the
///     input graph has self loops or parallel edges.
///
/// :param PyGraph graph: Graph to be used.
///
/// :returns: Transitivity.
/// :rtype: float
#[pyfunction]
#[text_signature = "(graph, /)"]
fn graph_transitivity(graph: &graph::PyGraph) -> f64 {
    let node_indices: Vec<NodeIndex> = graph.graph.node_indices().collect();
    let (triangles, triples) = node_indices
        .par_iter()
        .map(|node| _graph_triangles(graph, node.index()))
        .reduce(
            || (0, 0),
            |(sumx, sumy), (resx, resy)| (sumx + resx, sumy + resy),
        );

    match triangles {
        0 => 0.0,
        _ => triangles as f64 / triples as f64,
    }
}

fn _digraph_triangles(
    graph: &digraph::PyDiGraph,
    node: usize,
) -> (usize, usize) {
    let mut triangles: usize = 0;

    let index = NodeIndex::new(node);
    let mut out_neighbors: HashSet<NodeIndex> = graph
        .graph
        .neighbors_directed(index, petgraph::Direction::Outgoing)
        .collect();
    out_neighbors.remove(&index);

    let mut in_neighbors: HashSet<NodeIndex> = graph
        .graph
        .neighbors_directed(index, petgraph::Direction::Incoming)
        .collect();
    in_neighbors.remove(&index);

    let neighbors = out_neighbors.iter().chain(in_neighbors.iter());

    for nodev in neighbors {
        triangles += graph
            .graph
            .neighbors_directed(*nodev, petgraph::Direction::Outgoing)
            .chain(
                graph
                    .graph
                    .neighbors_directed(*nodev, petgraph::Direction::Incoming),
            )
            .map(|x| {
                let mut res: usize = 0;

                if (x != *nodev) && out_neighbors.contains(&x) {
                    res += 1;
                }
                if (x != *nodev) && in_neighbors.contains(&x) {
                    res += 1;
                }
                res
            })
            .sum::<usize>();
    }

    let din: usize = in_neighbors.len();
    let dout: usize = out_neighbors.len();

    let dtot = dout + din;
    let dbil: usize = out_neighbors.intersection(&in_neighbors).count();
    let triples: usize = match dtot {
        0 => 0,
        _ => dtot * (dtot - 1) - 2 * dbil,
    };

    (triangles / 2, triples)
}

/// Compute the transitivity of a directed graph.
///
/// The transitivity of a directed graph is defined in [Fag]_, Eq.8:
///
/// .. math::
///     `c=3 \times \frac{\text{number of triangles}}{\text{number of all possible triangles}}`
///
/// A triangle is a connected triple of nodes.
/// Different edge orientations counts as different triangles.
///
/// This function is multithreaded and will run
/// launch a thread pool with threads equal to the number of CPUs by default.
/// You can tune the number of threads with the ``RAYON_NUM_THREADS``
/// environment variable. For example, setting ``RAYON_NUM_THREADS=4`` would
/// limit the thread pool to 4 threads.
///
/// .. note::
///
///     The function implicitly assumes that there are no parallel edges
///     or self loops. It may produce incorrect/unexpected results if the
///     input graph has self loops or parallel edges.
///
/// :param PyDiGraph graph: Directed graph to be used.
///
/// :returns: Transitivity.
/// :rtype: float
///
/// .. [Fag] Clustering in complex directed networks by G. Fagiolo,
///    Physical Review E, 76(2), 026107 (2007)
#[pyfunction]
#[text_signature = "(graph, /)"]
fn digraph_transitivity(graph: &digraph::PyDiGraph) -> f64 {
    let node_indices: Vec<NodeIndex> = graph.graph.node_indices().collect();
    let (triangles, triples) = node_indices
        .par_iter()
        .map(|node| _digraph_triangles(graph, node.index()))
        .reduce(
            || (0, 0),
            |(sumx, sumy), (resx, resy)| (sumx + resx, sumy + resy),
        );

    match triangles {
        0 => 0.0,
        _ => triangles as f64 / triples as f64,
    }
}

pub fn _core_number<Ty>(
    py: Python,
    graph: &StableGraph<PyObject, PyObject, Ty>,
) -> PyResult<PyObject>
where
    Ty: EdgeType,
{
    let node_num = graph.node_count();
    if node_num == 0 {
        return Ok(PyDict::new(py).into());
    }

    let mut cores: HashMap<NodeIndex, usize> = HashMap::with_capacity(node_num);
    let mut node_vec: Vec<NodeIndex> = graph.node_indices().collect();
    let mut degree_map: HashMap<NodeIndex, usize> =
        HashMap::with_capacity(node_num);
    let mut nbrs: HashMap<NodeIndex, HashSet<NodeIndex>> =
        HashMap::with_capacity(node_num);
    let mut node_pos: HashMap<NodeIndex, usize> =
        HashMap::with_capacity(node_num);

    for k in node_vec.iter() {
        let k_nbrs: HashSet<NodeIndex> =
            graph.neighbors_undirected(*k).collect();
        let k_deg = k_nbrs.len();

        nbrs.insert(*k, k_nbrs);
        cores.insert(*k, k_deg);
        degree_map.insert(*k, k_deg);
    }
    node_vec.par_sort_by_key(|k| degree_map.get(k));

    let mut bin_boundaries: Vec<usize> =
        Vec::with_capacity(degree_map[&node_vec[node_num - 1]] + 1);
    bin_boundaries.push(0);
    let mut curr_degree = 0;
    for (i, v) in node_vec.iter().enumerate() {
        node_pos.insert(*v, i);
        let v_degree = degree_map[v];
        if v_degree > curr_degree {
            for _ in 0..v_degree - curr_degree {
                bin_boundaries.push(i);
            }
            curr_degree = v_degree;
        }
    }

    for v_ind in 0..node_vec.len() {
        let v = node_vec[v_ind];
        let v_nbrs = nbrs[&v].clone();
        for u in v_nbrs {
            if cores[&u] > cores[&v] {
                nbrs.get_mut(&u).unwrap().remove(&v);
                let pos = node_pos[&u];
                let bin_start = bin_boundaries[cores[&u]];
                *node_pos.get_mut(&u).unwrap() = bin_start;
                *node_pos.get_mut(&node_vec[bin_start]).unwrap() = pos;
                node_vec.swap(bin_start, pos);
                bin_boundaries[cores[&u]] += 1;
                *cores.get_mut(&u).unwrap() -= 1;
            }
        }
    }

    let out_dict = PyDict::new(py);
    for (v_index, core) in cores {
        out_dict.set_item(v_index.index(), core)?;
    }
    Ok(out_dict.into())
}

/// Return the core number for each node in the graph.
///
/// A k-core is a maximal subgraph that contains nodes of degree k or more.
///
/// .. note::
///
///     The function implicitly assumes that there are no parallel edges
///     or self loops. It may produce incorrect/unexpected results if the
///     input graph has self loops or parallel edges.
///
/// :param PyGraph: The graph to get core numbers
///
/// :returns: A dictionary keyed by node index to the core number
/// :rtype: dict
#[pyfunction]
#[text_signature = "(graph, /)"]
pub fn graph_core_number(
    py: Python,
    graph: &graph::PyGraph,
) -> PyResult<PyObject> {
    _core_number(py, &graph.graph)
}

/// Return the core number for each node in the directed graph.
///
/// A k-core is a maximal subgraph that contains nodes of degree k or more.
/// For directed graphs, the degree is calculated as in_degree + out_degree.
///
/// .. note::
///
///     The function implicitly assumes that there are no parallel edges
///     or self loops. It may produce incorrect/unexpected results if the
///     input graph has self loops or parallel edges.
///
/// :param PyDiGraph: The directed graph to get core numbers
///
/// :returns: A dictionary keyed by node index to the core number
/// :rtype: dict
#[pyfunction]
#[text_signature = "(graph, /)"]
pub fn digraph_core_number(
    py: Python,
    graph: &digraph::PyDiGraph,
) -> PyResult<PyObject> {
    _core_number(py, &graph.graph)
}

/// Find the edges in the minimum spanning tree or forest of a graph
/// using Kruskal's algorithm.
///
/// :param PyGraph graph: Undirected graph
/// :param weight_fn: A callable object (function, lambda, etc) which
///     will be passed the edge object and expected to return a ``float``. This
///     tells retworkx/rust how to extract a numerical weight as a ``float``
///     for edge object. Some simple examples are::
///
///         minimum_spanning_edges(graph, weight_fn: lambda x: 1)
///
///     to return a weight of 1 for all edges. Also::
///
///         minimum_spanning_edges(graph, weight_fn: float)
///
///     to cast the edge object as a float as the weight.
/// :param float default_weight: If ``weight_fn`` isn't specified this optional
///     float value will be used for the weight/cost of each edge.
///
/// :returns: The :math:`N - |c|` edges of the Minimum Spanning Tree (or Forest, if :math:`|c| > 1`)
///     where :math:`N` is the number of nodes and :math:`|c|` is the number of connected components of the graph
/// :rtype: WeightedEdgeList
#[pyfunction(weight_fn = "None", default_weight = "1.0")]
#[text_signature = "(graph, weight_fn=None, default_weight=1.0)"]
pub fn minimum_spanning_edges(
    py: Python,
    graph: &graph::PyGraph,
    weight_fn: Option<PyObject>,
    default_weight: f64,
) -> PyResult<WeightedEdgeList> {
    let mut subgraphs = UnionFind::<usize>::new(graph.graph.node_bound());

    let mut edge_list: Vec<(f64, EdgeReference<PyObject>)> =
        Vec::with_capacity(graph.graph.edge_count());
    for edge in graph.edge_references() {
        let weight =
            weight_callable(py, &weight_fn, &edge.weight(), default_weight)?;
        if weight.is_nan() {
            return Err(PyValueError::new_err("NaN found as an edge weight"));
        }
        edge_list.push((weight, edge));
    }

    edge_list.par_sort_unstable_by(|a, b| {
        let weight_a = a.0;
        let weight_b = b.0;
        weight_a.partial_cmp(&weight_b).unwrap_or(Ordering::Less)
    });

    let mut answer: Vec<(usize, usize, PyObject)> = Vec::new();
    for float_edge_pair in edge_list.iter() {
        let edge = float_edge_pair.1;
        let u = edge.source().index();
        let v = edge.target().index();
        if subgraphs.union(u, v) {
            let w = edge.weight().clone_ref(py);
            answer.push((u, v, w));
        }
    }

    Ok(WeightedEdgeList { edges: answer })
}

/// Find the minimum spanning tree or forest of a graph
/// using Kruskal's algorithm.
///
/// :param PyGraph graph: Undirected graph
/// :param weight_fn: A callable object (function, lambda, etc) which
///     will be passed the edge object and expected to return a ``float``. This
///     tells retworkx/rust how to extract a numerical weight as a ``float``
///     for edge object. Some simple examples are::
///
///         minimum_spanning_tree(graph, weight_fn: lambda x: 1)
///
///     to return a weight of 1 for all edges. Also::
///
///         minimum_spanning_tree(graph, weight_fn: float)
///
///     to cast the edge object as a float as the weight.
/// :param float default_weight: If ``weight_fn`` isn't specified this optional
///     float value will be used for the weight/cost of each edge.
///
/// :returns: A Minimum Spanning Tree (or Forest, if the graph is not connected).
///
/// :rtype: PyGraph
///
/// .. note::
///
///     The new graph will keep the same node indexes, but edge indexes might differ.
#[pyfunction(weight_fn = "None", default_weight = "1.0")]
#[text_signature = "(graph, weight_fn=None, default_weight=1.0)"]
pub fn minimum_spanning_tree(
    py: Python,
    graph: &graph::PyGraph,
    weight_fn: Option<PyObject>,
    default_weight: f64,
) -> PyResult<graph::PyGraph> {
    let mut spanning_tree = (*graph).clone();
    spanning_tree.graph.clear_edges();

    for edge in minimum_spanning_edges(py, graph, weight_fn, default_weight)?
        .edges
        .iter()
    {
        spanning_tree.add_edge(edge.0, edge.1, edge.2.clone_ref(py))?;
    }

    Ok(spanning_tree)
}

/// Compute the complement of a graph.
///
/// :param PyGraph graph: The graph to be used.
///
/// :returns: The complement of the graph.
/// :rtype: PyGraph
///
/// .. note::
///
///     Parallel edges and self-loops are never created,
///     even if the :attr:`~retworkx.PyGraph.multigraph`
///     attribute is set to ``True``
#[pyfunction]
#[text_signature = "(graph, /)"]
fn graph_complement(
    py: Python,
    graph: &graph::PyGraph,
) -> PyResult<graph::PyGraph> {
    let mut complement_graph = graph.clone(); // keep same node indexes
    complement_graph.graph.clear_edges();

    for node_a in graph.graph.node_indices() {
        let old_neighbors: HashSet<NodeIndex> =
            graph.graph.neighbors(node_a).collect();
        for node_b in graph.graph.node_indices() {
            if node_a != node_b
                && !old_neighbors.contains(&node_b)
                && (!complement_graph.multigraph
                    || !complement_graph
                        .has_edge(node_a.index(), node_b.index()))
            {
                // avoid creating parallel edges in multigraph
                complement_graph.add_edge(
                    node_a.index(),
                    node_b.index(),
                    py.None(),
                )?;
            }
        }
    }
    Ok(complement_graph)
}

/// Compute the complement of a graph.
///
/// :param PyDiGraph graph: The graph to be used.
///
/// :returns: The complement of the graph.
/// :rtype: :class:`~retworkx.PyDiGraph`
///
/// .. note::
///
///     Parallel edges and self-loops are never created,
///     even if the :attr:`~retworkx.PyDiGraph.multigraph`
///     attribute is set to ``True``
#[pyfunction]
#[text_signature = "(graph, /)"]
fn digraph_complement(
    py: Python,
    graph: &digraph::PyDiGraph,
) -> PyResult<digraph::PyDiGraph> {
    let mut complement_graph = graph.clone(); // keep same node indexes
    complement_graph.graph.clear_edges();

    for node_a in graph.graph.node_indices() {
        let old_neighbors: HashSet<NodeIndex> = graph
            .graph
            .neighbors_directed(node_a, petgraph::Direction::Outgoing)
            .collect();
        for node_b in graph.graph.node_indices() {
            if node_a != node_b && !old_neighbors.contains(&node_b) {
                complement_graph.add_edge(
                    node_a.index(),
                    node_b.index(),
                    py.None(),
                )?;
            }
        }
    }

    Ok(complement_graph)
}

fn _random_layout<Ty: EdgeType>(
    graph: &StableGraph<PyObject, PyObject, Ty>,
    center: Option<[f64; 2]>,
    seed: Option<u64>,
) -> Pos2DMapping {
    let mut rng: Pcg64 = match seed {
        Some(seed) => Pcg64::seed_from_u64(seed),
        None => Pcg64::from_entropy(),
    };
    Pos2DMapping {
        pos_map: graph
            .node_indices()
            .map(|n| {
                let random_tuple: [f64; 2] = rng.gen();
                match center {
                    Some(center) => (
                        n.index(),
                        [
                            random_tuple[0] + center[0],
                            random_tuple[1] + center[1],
                        ],
                    ),
                    None => (n.index(), random_tuple),
                }
            })
            .collect(),
    }
}

/// Generate a random layout
///
/// :param PyGraph graph: The graph to generate the layout for
/// :param tuple center: An optional center position. This is a 2 tuple of two
///     ``float`` values for the center position
/// :param int seed: An optional seed to set for the random number generator.
///
/// :returns: The random layout of the graph.
/// :rtype: Pos2DMapping
#[pyfunction]
#[text_signature = "(graph, / center=None, seed=None)"]
pub fn graph_random_layout(
    graph: &graph::PyGraph,
    center: Option<[f64; 2]>,
    seed: Option<u64>,
) -> Pos2DMapping {
    _random_layout(&graph.graph, center, seed)
}

/// Generate a random layout
///
/// :param PyDiGraph graph: The graph to generate the layout for
/// :param tuple center: An optional center position. This is a 2 tuple of two
///     ``float`` values for the center position
/// :param int seed: An optional seed to set for the random number generator.
///
/// :returns: The random layout of the graph.
/// :rtype: Pos2DMapping
#[pyfunction]
#[text_signature = "(graph, / center=None, seed=None)"]
pub fn digraph_random_layout(
    graph: &digraph::PyDiGraph,
    center: Option<[f64; 2]>,
    seed: Option<u64>,
) -> Pos2DMapping {
    _random_layout(&graph.graph, center, seed)
}

<<<<<<< HEAD
/// Generate a bipartite layout of the graph
///
/// :param PyGraph graph: The graph to generate the layout for
/// :param set first_nodes: The set of node indexes on the left (or top if
///     horitontal is true)
/// :param bool is_horizontal: An optional bool specifying the oritation of the
///     layout
/// :param float scale: An optional scaling factor to scale positions
/// :param tuple center: An optional center position. This is a 2 tuple of two
///     ``float`` values for the center position
/// :param float aspect_ratio: An optional number for the ratio of the width to
///     the height of the layout.
///
/// :returns: The bipartite layout of the graph.
/// :rtype: Pos2DMapping
#[pyfunction]
#[text_signature = "(graph, first_nodes, /, horitontal=False, scale=1, 
                     center=None, aspect_ratio=4/3)"]
pub fn graph_bipartite_layout(
    graph: &graph::PyGraph,
    first_nodes: HashSet<usize>,
    horizontal: Option<bool>,
    scale: Option<f64>,
    center: Option<layouts::Point>,
    aspect_ratio: Option<f64>,
) -> Pos2DMapping {
    layouts::bipartite_layout(
        &graph.graph,
        first_nodes,
        horizontal,
        scale,
        center,
        aspect_ratio,
    )
}

/// Generate a bipartite layout of the graph
///
/// :param PyDiGraph graph: The graph to generate the layout for
/// :param set first_nodes: The set of node indexes on the left (or top if
///     horizontal is true)
/// :param bool is_horizontal: An optional bool specifying the oritation of the
///     layout
/// :param float scale: An optional scaling factor to scale positions
/// :param tuple center: An optional center position. This is a 2 tuple of two
///     ``float`` values for the center position
/// :param float aspect_ratio: An optional number for the ratio of the width to
///     the height of the layout.
///
/// :returns: The bipartite layout of the graph.
/// :rtype: Pos2DMapping
#[pyfunction]
#[text_signature = "(graph, first_nodes, /, horitontal=False, scale=1, 
                     center=None, aspect_ratio=4/3)"]
pub fn digraph_bipartite_layout(
    graph: &digraph::PyDiGraph,
    first_nodes: HashSet<usize>,
    horizontal: Option<bool>,
    scale: Option<f64>,
    center: Option<layouts::Point>,
    aspect_ratio: Option<f64>,
) -> Pos2DMapping {
    layouts::bipartite_layout(
        &graph.graph,
        first_nodes,
        horizontal,
        scale,
        center,
        aspect_ratio,
    )
}

/// Generate a circular layout of the graph
///
/// :param PyGraph graph: The graph to generate the layout for
/// :param float scale: An optional scaling factor to scale positions
/// :param tuple center: An optional center position. This is a 2 tuple of two
///     ``float`` values for the center position
///
/// :returns: The circular layout of the graph.
/// :rtype: Pos2DMapping
#[pyfunction]
#[text_signature = "(graph, /, scale=1, center=None)"]
pub fn graph_circular_layout(
    graph: &graph::PyGraph,
    scale: Option<f64>,
    center: Option<layouts::Point>,
) -> Pos2DMapping {
    layouts::circular_layout(&graph.graph, scale, center)
}

/// Generate a circular layout of the graph
///
/// :param PyDiGraph graph: The graph to generate the layout for
/// :param float scale: An optional scaling factor to scale positions
/// :param tuple center: An optional center position. This is a 2 tuple of two
///     ``float`` values for the center position
///
/// :returns: The circular layout of the graph.
/// :rtype: Pos2DMapping
#[pyfunction]
#[text_signature = "(graph, /, scale=1, center=None)"]
pub fn digraph_circular_layout(
    graph: &digraph::PyDiGraph,
    scale: Option<f64>,
    center: Option<layouts::Point>,
) -> Pos2DMapping {
    layouts::circular_layout(&graph.graph, scale, center)
}

/// Generate a shell layout of the graph
///
/// :param PyGraph graph: The graph to generate the layout for
/// :param list nlist: The list of lists of indexes which represents each shell
/// :param float rotate: Angle (in radians) by which to rotate the starting
///     position of each shell relative to the starting position of the
///     previous shell
/// :param float scale: An optional scaling factor to scale positions
/// :param tuple center: An optional center position. This is a 2 tuple of two
///     ``float`` values for the center position
///
/// :returns: The shell layout of the graph.
/// :rtype: Pos2DMapping
#[pyfunction]
#[text_signature = "(graph, /, nlist=None, rotate=None, scale=1, center=None)"]
pub fn graph_shell_layout(
    graph: &graph::PyGraph,
    nlist: Option<Vec<Vec<usize>>>,
    rotate: Option<f64>,
    scale: Option<f64>,
    center: Option<layouts::Point>,
) -> Pos2DMapping {
    layouts::shell_layout(&graph.graph, nlist, rotate, scale, center)
}

/// Generate a shell layout of the graph
///
/// :param PyDiGraph graph: The graph to generate the layout for
/// :param list nlist: The list of lists of indexes which represents each shell
/// :param float rotate: Angle by which to rotate the starting position of each shell
///     relative to the starting position of the previous shell (in radians)
/// :param float scale: An optional scaling factor to scale positions
/// :param tuple center: An optional center position. This is a 2 tuple of two
///     ``float`` values for the center position
///
/// :returns: The shell layout of the graph.
/// :rtype: Pos2DMapping
#[pyfunction]
#[text_signature = "(graph, /, nlist=None, rotate=None, scale=1, center=None)"]
pub fn digraph_shell_layout(
    graph: &digraph::PyDiGraph,
    nlist: Option<Vec<Vec<usize>>>,
    rotate: Option<f64>,
    scale: Option<f64>,
    center: Option<layouts::Point>,
) -> Pos2DMapping {
    layouts::shell_layout(&graph.graph, nlist, rotate, scale, center)
}

/// Generate a spiral layout of the graph
///
/// :param PyGraph graph: The graph to generate the layout for
/// :param float scale: An optional scaling factor to scale positions
/// :param tuple center: An optional center position. This is a 2 tuple of two
///     ``float`` values for the center position
/// :param float resolution: The compactness of the spiral layout returned.
///     Lower values result in more compressed spiral layouts.
/// :param bool equidistant: If true, nodes will be plotted equidistant from
///     each other.
///
/// :returns: The spiral layout of the graph.
/// :rtype: Pos2DMapping
#[pyfunction]
#[text_signature = "(graph, /, scale=1, center=None, resolution=0.35, 
                     equidistant=False)"]
pub fn graph_spiral_layout(
    graph: &graph::PyGraph,
    scale: Option<f64>,
    center: Option<layouts::Point>,
    resolution: Option<f64>,
    equidistant: Option<bool>,
) -> Pos2DMapping {
    layouts::spiral_layout(&graph.graph, scale, center, resolution, equidistant)
}

/// Generate a spiral layout of the graph
///
/// :param PyDiGraph graph: The graph to generate the layout for
/// :param float scale: An optional scaling factor to scale positions
/// :param tuple center: An optional center position. This is a 2 tuple of two
///     ``float`` values for the center position
/// :param float resolution: The compactness of the spiral layout returned.
///     Lower values result in more compressed spiral layouts.
/// :param bool equidistant: If true, nodes will be plotted equidistant from
///     each other.
///
/// :returns: The spiral layout of the graph.
/// :rtype: Pos2DMapping
#[pyfunction]
#[text_signature = "(graph, /, scale=1, center=None, resolution=0.35, 
                     equidistant=False)"]
pub fn digraph_spiral_layout(
    graph: &digraph::PyDiGraph,
    scale: Option<f64>,
    center: Option<layouts::Point>,
    resolution: Option<f64>,
    equidistant: Option<bool>,
) -> Pos2DMapping {
    layouts::spiral_layout(&graph.graph, scale, center, resolution, equidistant)
}

=======
>>>>>>> 693faebb
// The provided node is invalid.
create_exception!(retworkx, InvalidNode, PyException);
// Performing this operation would result in trying to add a cycle to a DAG.
create_exception!(retworkx, DAGWouldCycle, PyException);
// There is no edge present between the provided nodes.
create_exception!(retworkx, NoEdgeBetweenNodes, PyException);
// The specified Directed Graph has a cycle and can't be treated as a DAG.
create_exception!(retworkx, DAGHasCycle, PyException);
// No neighbors found matching the provided predicate.
create_exception!(retworkx, NoSuitableNeighbors, PyException);
// Invalid operation on a null graph
create_exception!(retworkx, NullGraph, PyException);
// No path was found between the specified nodes.
create_exception!(retworkx, NoPathFound, PyException);

#[pymodule]
fn retworkx(py: Python<'_>, m: &PyModule) -> PyResult<()> {
    m.add("__version__", env!("CARGO_PKG_VERSION"))?;
    m.add("InvalidNode", py.get_type::<InvalidNode>())?;
    m.add("DAGWouldCycle", py.get_type::<DAGWouldCycle>())?;
    m.add("NoEdgeBetweenNodes", py.get_type::<NoEdgeBetweenNodes>())?;
    m.add("DAGHasCycle", py.get_type::<DAGHasCycle>())?;
    m.add("NoSuitableNeighbors", py.get_type::<NoSuitableNeighbors>())?;
    m.add("NoPathFound", py.get_type::<NoPathFound>())?;
    m.add("NullGraph", py.get_type::<NullGraph>())?;
    m.add_wrapped(wrap_pyfunction!(bfs_successors))?;
    m.add_wrapped(wrap_pyfunction!(dag_longest_path))?;
    m.add_wrapped(wrap_pyfunction!(dag_longest_path_length))?;
    m.add_wrapped(wrap_pyfunction!(number_weakly_connected_components))?;
    m.add_wrapped(wrap_pyfunction!(weakly_connected_components))?;
    m.add_wrapped(wrap_pyfunction!(is_weakly_connected))?;
    m.add_wrapped(wrap_pyfunction!(is_directed_acyclic_graph))?;
    m.add_wrapped(wrap_pyfunction!(digraph_is_isomorphic))?;
    m.add_wrapped(wrap_pyfunction!(graph_is_isomorphic))?;
    m.add_wrapped(wrap_pyfunction!(digraph_union))?;
    m.add_wrapped(wrap_pyfunction!(topological_sort))?;
    m.add_wrapped(wrap_pyfunction!(descendants))?;
    m.add_wrapped(wrap_pyfunction!(ancestors))?;
    m.add_wrapped(wrap_pyfunction!(lexicographical_topological_sort))?;
    m.add_wrapped(wrap_pyfunction!(floyd_warshall))?;
    m.add_wrapped(wrap_pyfunction!(graph_floyd_warshall_numpy))?;
    m.add_wrapped(wrap_pyfunction!(digraph_floyd_warshall_numpy))?;
    m.add_wrapped(wrap_pyfunction!(collect_runs))?;
    m.add_wrapped(wrap_pyfunction!(layers))?;
    m.add_wrapped(wrap_pyfunction!(graph_distance_matrix))?;
    m.add_wrapped(wrap_pyfunction!(digraph_distance_matrix))?;
    m.add_wrapped(wrap_pyfunction!(digraph_adjacency_matrix))?;
    m.add_wrapped(wrap_pyfunction!(graph_adjacency_matrix))?;
    m.add_wrapped(wrap_pyfunction!(graph_all_simple_paths))?;
    m.add_wrapped(wrap_pyfunction!(digraph_all_simple_paths))?;
    m.add_wrapped(wrap_pyfunction!(graph_dijkstra_shortest_paths))?;
    m.add_wrapped(wrap_pyfunction!(digraph_dijkstra_shortest_paths))?;
    m.add_wrapped(wrap_pyfunction!(graph_dijkstra_shortest_path_lengths))?;
    m.add_wrapped(wrap_pyfunction!(digraph_dijkstra_shortest_path_lengths))?;
    m.add_wrapped(wrap_pyfunction!(graph_astar_shortest_path))?;
    m.add_wrapped(wrap_pyfunction!(digraph_astar_shortest_path))?;
    m.add_wrapped(wrap_pyfunction!(graph_greedy_color))?;
    m.add_wrapped(wrap_pyfunction!(directed_gnp_random_graph))?;
    m.add_wrapped(wrap_pyfunction!(undirected_gnp_random_graph))?;
    m.add_wrapped(wrap_pyfunction!(directed_gnm_random_graph))?;
    m.add_wrapped(wrap_pyfunction!(undirected_gnm_random_graph))?;
    m.add_wrapped(wrap_pyfunction!(cycle_basis))?;
    m.add_wrapped(wrap_pyfunction!(strongly_connected_components))?;
    m.add_wrapped(wrap_pyfunction!(digraph_dfs_edges))?;
    m.add_wrapped(wrap_pyfunction!(graph_dfs_edges))?;
    m.add_wrapped(wrap_pyfunction!(digraph_find_cycle))?;
    m.add_wrapped(wrap_pyfunction!(digraph_k_shortest_path_lengths))?;
    m.add_wrapped(wrap_pyfunction!(graph_k_shortest_path_lengths))?;
    m.add_wrapped(wrap_pyfunction!(is_matching))?;
    m.add_wrapped(wrap_pyfunction!(is_maximal_matching))?;
    m.add_wrapped(wrap_pyfunction!(max_weight_matching))?;
    m.add_wrapped(wrap_pyfunction!(minimum_spanning_edges))?;
    m.add_wrapped(wrap_pyfunction!(minimum_spanning_tree))?;
    m.add_wrapped(wrap_pyfunction!(graph_transitivity))?;
    m.add_wrapped(wrap_pyfunction!(digraph_transitivity))?;
    m.add_wrapped(wrap_pyfunction!(graph_core_number))?;
    m.add_wrapped(wrap_pyfunction!(digraph_core_number))?;
    m.add_wrapped(wrap_pyfunction!(graph_complement))?;
    m.add_wrapped(wrap_pyfunction!(digraph_complement))?;
    m.add_wrapped(wrap_pyfunction!(graph_random_layout))?;
    m.add_wrapped(wrap_pyfunction!(digraph_random_layout))?;
<<<<<<< HEAD
    m.add_wrapped(wrap_pyfunction!(graph_bipartite_layout))?;
    m.add_wrapped(wrap_pyfunction!(digraph_bipartite_layout))?;
    m.add_wrapped(wrap_pyfunction!(graph_circular_layout))?;
    m.add_wrapped(wrap_pyfunction!(digraph_circular_layout))?;
    m.add_wrapped(wrap_pyfunction!(graph_shell_layout))?;
    m.add_wrapped(wrap_pyfunction!(digraph_shell_layout))?;
    m.add_wrapped(wrap_pyfunction!(graph_spiral_layout))?;
    m.add_wrapped(wrap_pyfunction!(digraph_spiral_layout))?;
=======
>>>>>>> 693faebb
    m.add_class::<digraph::PyDiGraph>()?;
    m.add_class::<graph::PyGraph>()?;
    m.add_class::<iterators::BFSSuccessors>()?;
    m.add_class::<iterators::NodeIndices>()?;
    m.add_class::<iterators::EdgeList>()?;
    m.add_class::<iterators::WeightedEdgeList>()?;
    m.add_class::<iterators::Pos2DMapping>()?;
    m.add_wrapped(wrap_pymodule!(generators))?;
    Ok(())
}<|MERGE_RESOLUTION|>--- conflicted
+++ resolved
@@ -3333,7 +3333,6 @@
     _random_layout(&graph.graph, center, seed)
 }
 
-<<<<<<< HEAD
 /// Generate a bipartite layout of the graph
 ///
 /// :param PyGraph graph: The graph to generate the layout for
@@ -3545,8 +3544,6 @@
     layouts::spiral_layout(&graph.graph, scale, center, resolution, equidistant)
 }
 
-=======
->>>>>>> 693faebb
 // The provided node is invalid.
 create_exception!(retworkx, InvalidNode, PyException);
 // Performing this operation would result in trying to add a cycle to a DAG.
@@ -3628,7 +3625,6 @@
     m.add_wrapped(wrap_pyfunction!(digraph_complement))?;
     m.add_wrapped(wrap_pyfunction!(graph_random_layout))?;
     m.add_wrapped(wrap_pyfunction!(digraph_random_layout))?;
-<<<<<<< HEAD
     m.add_wrapped(wrap_pyfunction!(graph_bipartite_layout))?;
     m.add_wrapped(wrap_pyfunction!(digraph_bipartite_layout))?;
     m.add_wrapped(wrap_pyfunction!(graph_circular_layout))?;
@@ -3637,8 +3633,6 @@
     m.add_wrapped(wrap_pyfunction!(digraph_shell_layout))?;
     m.add_wrapped(wrap_pyfunction!(graph_spiral_layout))?;
     m.add_wrapped(wrap_pyfunction!(digraph_spiral_layout))?;
-=======
->>>>>>> 693faebb
     m.add_class::<digraph::PyDiGraph>()?;
     m.add_class::<graph::PyGraph>()?;
     m.add_class::<iterators::BFSSuccessors>()?;
